//! Demonstrates realtime dynamic raytraced lighting using Bevy Solari.

#[path = "../helpers/camera_controller.rs"]
mod camera_controller;

use argh::FromArgs;
use bevy::{
    camera::CameraMainTextureUsages,
    gltf::GltfMaterialName,
    prelude::*,
    render::render_resource::TextureUsages,
    scene::SceneInstanceReady,
    solari::{
        pathtracer::{Pathtracer, PathtracingPlugin},
        prelude::{RaytracingMesh3d, SolariLighting, SolariPlugins},
    },
};
use camera_controller::{CameraController, CameraControllerPlugin};
use std::f32::consts::PI;

#[cfg(all(feature = "dlss", not(feature = "force_disable_dlss")))]
use bevy::anti_alias::dlss::{
    Dlss, DlssProjectId, DlssRayReconstructionFeature, DlssRayReconstructionSupported,
};

/// `bevy_solari` demo.
#[derive(FromArgs, Resource, Clone, Copy)]
struct Args {
    /// use the reference pathtracer instead of the realtime lighting system.
    #[argh(switch)]
    pathtracer: Option<bool>,
}

fn main() {
    let args: Args = argh::from_env();

    let mut app = App::new();

    #[cfg(all(feature = "dlss", not(feature = "force_disable_dlss")))]
    app.insert_resource(DlssProjectId(bevy_asset::uuid::uuid!(
        "5417916c-0291-4e3f-8f65-326c1858ab96" // Don't copy paste this - generate your own UUID!
    )));

    app.add_plugins((DefaultPlugins, SolariPlugins, CameraControllerPlugin))
        .insert_resource(args)
        .add_systems(Startup, setup);

    if args.pathtracer == Some(true) {
        app.add_plugins(PathtracingPlugin);
    } else {
        app.add_systems(Update, (pause_scene, toggle_lights, patrol_path));
        app.add_systems(PostUpdate, update_text);
    }

    app.run();
}

fn setup(
    mut commands: Commands,
    asset_server: Res<AssetServer>,
    args: Res<Args>,
    #[cfg(all(feature = "dlss", not(feature = "force_disable_dlss")))] dlss_rr_supported: Option<
        Res<DlssRayReconstructionSupported>,
    >,
) {
    commands
        .spawn((
            SceneRoot(
                asset_server.load(
                    GltfAssetLabel::Scene(0)
                        .from_asset("https://github.com/bevyengine/bevy_asset_files/raw/2a5950295a8b6d9d051d59c0df69e87abcda58c3/pica_pica/mini_diorama_01.glb")
                ),
            ),
            Transform::from_scale(Vec3::splat(10.0)),
        ))
        .observe(add_raytracing_meshes_on_scene_load);

    commands
        .spawn((
            SceneRoot(asset_server.load(
                GltfAssetLabel::Scene(0).from_asset("https://github.com/bevyengine/bevy_asset_files/raw/2a5950295a8b6d9d051d59c0df69e87abcda58c3/pica_pica/robot_01.glb")
            )),
            Transform::from_scale(Vec3::splat(2.0))
                .with_translation(Vec3::new(-2.0, 0.05, -2.1))
                .with_rotation(Quat::from_rotation_y(PI / 2.0)),
            PatrolPath {
                path: vec![
                    (Vec3::new(-2.0, 0.05, -2.1), Quat::from_rotation_y(PI / 2.0)),
                    (Vec3::new(2.2, 0.05, -2.1), Quat::from_rotation_y(0.0)),
                    (
                        Vec3::new(2.2, 0.05, 2.1),
                        Quat::from_rotation_y(3.0 * PI / 2.0),
                    ),
                    (Vec3::new(-2.0, 0.05, 2.1), Quat::from_rotation_y(PI)),
                ],
                i: 0,
            },
        ))
        .observe(add_raytracing_meshes_on_scene_load);

    commands.spawn((
        DirectionalLight {
            illuminance: light_consts::lux::FULL_DAYLIGHT,
            shadows_enabled: false, // Solari replaces shadow mapping
            ..default()
        },
        Transform::from_rotation(Quat::from_xyzw(
            -0.13334629,
            -0.86597735,
            -0.3586996,
            0.3219264,
        )),
    ));

    let mut camera = commands.spawn((
        Camera3d::default(),
        Camera {
            clear_color: ClearColorConfig::Custom(Color::BLACK),
            ..default()
        },
        CameraController {
            walk_speed: 3.0,
            run_speed: 10.0,
            ..Default::default()
        },
        Transform::from_translation(Vec3::new(0.219417, 2.5764852, 6.9718704)).with_rotation(
            Quat::from_xyzw(-0.1466768, 0.013738206, 0.002037309, 0.989087),
        ),
        // Msaa::Off and CameraMainTextureUsages with STORAGE_BINDING are required for Solari
        CameraMainTextureUsages::default().with(TextureUsages::STORAGE_BINDING),
        Msaa::Off,
    ));

    if args.pathtracer == Some(true) {
        camera.insert(Pathtracer::default());
    } else {
        camera.insert(SolariLighting::default());
    }

    // Using DLSS Ray Reconstruction for denoising (and cheaper rendering via upscaling) is _highly_ recommended when using Solari
    #[cfg(all(feature = "dlss", not(feature = "force_disable_dlss")))]
    if dlss_rr_supported.is_some() {
        camera.insert(Dlss::<DlssRayReconstructionFeature> {
            perf_quality_mode: Default::default(),
            reset: Default::default(),
            _phantom_data: Default::default(),
        });
    }

    commands.spawn((
        Text::default(),
        Node {
            position_type: PositionType::Absolute,
            bottom: Val::Px(12.0),
            left: Val::Px(12.0),
            ..default()
        },
    ));
}

fn add_raytracing_meshes_on_scene_load(
    scene_ready: On<SceneInstanceReady>,
    children: Query<&Children>,
    mesh_query: Query<(
        &Mesh3d,
        &MeshMaterial3d<StandardMaterial>,
        Option<&GltfMaterialName>,
    )>,
    mut meshes: ResMut<Assets<Mesh>>,
    mut materials: ResMut<Assets<StandardMaterial>>,
    mut commands: Commands,
    args: Res<Args>,
) {
<<<<<<< HEAD
    for descendant in children.iter_descendants(event.entity()) {
=======
    for descendant in children.iter_descendants(scene_ready.entity) {
>>>>>>> 885dda72
        if let Ok((Mesh3d(mesh_handle), MeshMaterial3d(material_handle), material_name)) =
            mesh_query.get(descendant)
        {
            // Add raytracing mesh component
            commands
                .entity(descendant)
                .insert(RaytracingMesh3d(mesh_handle.clone()));
<<<<<<< HEAD

            // Ensure meshes are Solari compatible
            let mesh = meshes.get_mut(mesh_handle).unwrap();
            if !mesh.contains_attribute(Mesh::ATTRIBUTE_UV_0) {
                let vertex_count = mesh.count_vertices();
                mesh.insert_attribute(Mesh::ATTRIBUTE_UV_0, vec![[0.0, 0.0]; vertex_count]);
                mesh.insert_attribute(
                    Mesh::ATTRIBUTE_TANGENT,
                    vec![[0.0, 0.0, 0.0, 0.0]; vertex_count],
                );
            }
            if !mesh.contains_attribute(Mesh::ATTRIBUTE_TANGENT) {
                mesh.generate_tangents().unwrap();
            }
            if mesh.contains_attribute(Mesh::ATTRIBUTE_UV_1) {
                mesh.remove_attribute(Mesh::ATTRIBUTE_UV_1);
            }

=======

            // Ensure meshes are Solari compatible
            let mesh = meshes.get_mut(mesh_handle).unwrap();
            if !mesh.contains_attribute(Mesh::ATTRIBUTE_UV_0) {
                let vertex_count = mesh.count_vertices();
                mesh.insert_attribute(Mesh::ATTRIBUTE_UV_0, vec![[0.0, 0.0]; vertex_count]);
                mesh.insert_attribute(
                    Mesh::ATTRIBUTE_TANGENT,
                    vec![[0.0, 0.0, 0.0, 0.0]; vertex_count],
                );
            }
            if !mesh.contains_attribute(Mesh::ATTRIBUTE_TANGENT) {
                mesh.generate_tangents().unwrap();
            }
            if mesh.contains_attribute(Mesh::ATTRIBUTE_UV_1) {
                mesh.remove_attribute(Mesh::ATTRIBUTE_UV_1);
            }

>>>>>>> 885dda72
            // Prevent rasterization if using pathtracer
            if args.pathtracer == Some(true) {
                commands.entity(descendant).remove::<Mesh3d>();
            }

            // Adjust scene materials to better demo Solari features
            if material_name.map(|s| s.0.as_str()) == Some("material") {
                let material = materials.get_mut(material_handle).unwrap();
                material.emissive = LinearRgba::BLACK;
            }
            if material_name.map(|s| s.0.as_str()) == Some("Lights") {
                let material = materials.get_mut(material_handle).unwrap();
                material.emissive =
                    LinearRgba::from(Color::srgb(0.941, 0.714, 0.043)) * 1_000_000.0;
                material.alpha_mode = AlphaMode::Opaque;
                material.specular_transmission = 0.0;

                commands.insert_resource(RobotLightMaterial(material_handle.clone()));
            }
            if material_name.map(|s| s.0.as_str()) == Some("Glass_Dark_01") {
                let material = materials.get_mut(material_handle).unwrap();
                material.alpha_mode = AlphaMode::Opaque;
                material.specular_transmission = 0.0;
            }
        }
    }
}

fn pause_scene(mut time: ResMut<Time<Virtual>>, key_input: Res<ButtonInput<KeyCode>>) {
    if key_input.just_pressed(KeyCode::Space) {
        if time.is_paused() {
            time.unpause();
        } else {
            time.pause();
        }
    }
}

#[derive(Resource)]
struct RobotLightMaterial(Handle<StandardMaterial>);

fn toggle_lights(
    key_input: Res<ButtonInput<KeyCode>>,
    robot_light_material: Option<Res<RobotLightMaterial>>,
    mut materials: ResMut<Assets<StandardMaterial>>,
    directional_light: Query<Entity, With<DirectionalLight>>,
    mut commands: Commands,
) {
    if key_input.just_pressed(KeyCode::Digit1) {
        if let Ok(directional_light) = directional_light.single() {
            commands.entity(directional_light).despawn();
        } else {
            commands.spawn((
                DirectionalLight {
                    illuminance: light_consts::lux::FULL_DAYLIGHT,
                    shadows_enabled: false, // Solari replaces shadow mapping
                    ..default()
                },
                Transform::from_rotation(Quat::from_xyzw(
                    -0.13334629,
                    -0.86597735,
                    -0.3586996,
                    0.3219264,
                )),
            ));
<<<<<<< HEAD
=======
        }
    }

    if key_input.just_pressed(KeyCode::Digit2)
        && let Some(robot_light_material) = robot_light_material
    {
        let material = materials.get_mut(&robot_light_material.0).unwrap();
        if material.emissive == LinearRgba::BLACK {
            material.emissive = LinearRgba::from(Color::srgb(0.941, 0.714, 0.043)) * 1_000_000.0;
        } else {
            material.emissive = LinearRgba::BLACK;
        }
    }
}

#[derive(Component)]
struct PatrolPath {
    path: Vec<(Vec3, Quat)>,
    i: usize,
}

fn patrol_path(mut query: Query<(&mut PatrolPath, &mut Transform)>, time: Res<Time<Virtual>>) {
    for (mut path, mut transform) in query.iter_mut() {
        let (mut target_position, mut target_rotation) = path.path[path.i];
        let mut distance_to_target = transform.translation.distance(target_position);
        if distance_to_target < 0.01 {
            transform.translation = target_position;
            transform.rotation = target_rotation;

            path.i = (path.i + 1) % path.path.len();
            (target_position, target_rotation) = path.path[path.i];
            distance_to_target = transform.translation.distance(target_position);
        }

        let direction = (target_position - transform.translation).normalize();
        let movement = direction * time.delta_secs();

        if movement.length() > distance_to_target {
            transform.translation = target_position;
            transform.rotation = target_rotation;
        } else {
            transform.translation += movement;
>>>>>>> 885dda72
        }
    }
}

fn update_text(
    mut text: Single<&mut Text>,
    robot_light_material: Option<Res<RobotLightMaterial>>,
    materials: Res<Assets<StandardMaterial>>,
    directional_light: Query<Entity, With<DirectionalLight>>,
    time: Res<Time<Virtual>>,
    #[cfg(all(feature = "dlss", not(feature = "force_disable_dlss")))] dlss_rr_supported: Option<
        Res<DlssRayReconstructionSupported>,
    >,
) {
    text.0.clear();

    if time.is_paused() {
        text.0.push_str("(Space): Resume");
    } else {
        text.0.push_str("(Space): Pause");
    }

<<<<<<< HEAD
    if key_input.just_pressed(KeyCode::Digit2)
        && let Some(robot_light_material) = robot_light_material
    {
        let material = materials.get_mut(&robot_light_material.0).unwrap();
        if material.emissive == LinearRgba::BLACK {
            material.emissive = LinearRgba::from(Color::srgb(0.941, 0.714, 0.043)) * 1_000_000.0;
        } else {
            material.emissive = LinearRgba::BLACK;
        }
    }
}

#[derive(Component)]
struct PatrolPath {
    path: Vec<(Vec3, Quat)>,
    i: usize,
}

fn patrol_path(mut query: Query<(&mut PatrolPath, &mut Transform)>, time: Res<Time<Virtual>>) {
    for (mut path, mut transform) in query.iter_mut() {
        let (mut target_position, mut target_rotation) = path.path[path.i];
        let mut distance_to_target = transform.translation.distance(target_position);
        if distance_to_target < 0.01 {
            transform.translation = target_position;
            transform.rotation = target_rotation;

            path.i = (path.i + 1) % path.path.len();
            (target_position, target_rotation) = path.path[path.i];
            distance_to_target = transform.translation.distance(target_position);
        }

        let direction = (target_position - transform.translation).normalize();
        let movement = direction * time.delta_secs();

        if movement.length() > distance_to_target {
            transform.translation = target_position;
            transform.rotation = target_rotation;
        } else {
            transform.translation += movement;
        }
    }
}

fn update_text(
    mut text: Single<&mut Text>,
    robot_light_material: Option<Res<RobotLightMaterial>>,
    materials: Res<Assets<StandardMaterial>>,
    directional_light: Query<Entity, With<DirectionalLight>>,
    time: Res<Time<Virtual>>,
    #[cfg(all(feature = "dlss", not(feature = "force_disable_dlss")))] dlss_rr_supported: Option<
        Res<DlssRayReconstructionSupported>,
    >,
) {
    text.0.clear();

    if time.is_paused() {
        text.0.push_str("(Space): Resume");
    } else {
        text.0.push_str("(Space): Pause");
    }

    if directional_light.single().is_ok() {
        text.0.push_str("\n(1): Disable directional light");
    } else {
        text.0.push_str("\n(1): Enable directional light");
    }

    match robot_light_material.and_then(|m| materials.get(&m.0)) {
        Some(robot_light_material) if robot_light_material.emissive != LinearRgba::BLACK => {
            text.0.push_str("\n(2): Disable robot emissive light");
        }
        _ => {
            text.0.push_str("\n(2): Enable robot emissive light");
        }
    }
=======
    if directional_light.single().is_ok() {
        text.0.push_str("\n(1): Disable directional light");
    } else {
        text.0.push_str("\n(1): Enable directional light");
    }

    match robot_light_material.and_then(|m| materials.get(&m.0)) {
        Some(robot_light_material) if robot_light_material.emissive != LinearRgba::BLACK => {
            text.0.push_str("\n(2): Disable robot emissive light");
        }
        _ => {
            text.0.push_str("\n(2): Enable robot emissive light");
        }
    }
>>>>>>> 885dda72

    #[cfg(all(feature = "dlss", not(feature = "force_disable_dlss")))]
    if dlss_rr_supported.is_some() {
        text.0
            .push_str("\nDenoising: DLSS Ray Reconstruction enabled");
    } else {
        text.0
            .push_str("\nDenoising: DLSS Ray Reconstruction not supported");
    }

    #[cfg(any(not(feature = "dlss"), feature = "force_disable_dlss"))]
    text.0
        .push_str("\nDenoising: App not compiled with DLSS support");
}<|MERGE_RESOLUTION|>--- conflicted
+++ resolved
@@ -171,11 +171,7 @@
     mut commands: Commands,
     args: Res<Args>,
 ) {
-<<<<<<< HEAD
-    for descendant in children.iter_descendants(event.entity()) {
-=======
     for descendant in children.iter_descendants(scene_ready.entity) {
->>>>>>> 885dda72
         if let Ok((Mesh3d(mesh_handle), MeshMaterial3d(material_handle), material_name)) =
             mesh_query.get(descendant)
         {
@@ -183,7 +179,6 @@
             commands
                 .entity(descendant)
                 .insert(RaytracingMesh3d(mesh_handle.clone()));
-<<<<<<< HEAD
 
             // Ensure meshes are Solari compatible
             let mesh = meshes.get_mut(mesh_handle).unwrap();
@@ -202,26 +197,6 @@
                 mesh.remove_attribute(Mesh::ATTRIBUTE_UV_1);
             }
 
-=======
-
-            // Ensure meshes are Solari compatible
-            let mesh = meshes.get_mut(mesh_handle).unwrap();
-            if !mesh.contains_attribute(Mesh::ATTRIBUTE_UV_0) {
-                let vertex_count = mesh.count_vertices();
-                mesh.insert_attribute(Mesh::ATTRIBUTE_UV_0, vec![[0.0, 0.0]; vertex_count]);
-                mesh.insert_attribute(
-                    Mesh::ATTRIBUTE_TANGENT,
-                    vec![[0.0, 0.0, 0.0, 0.0]; vertex_count],
-                );
-            }
-            if !mesh.contains_attribute(Mesh::ATTRIBUTE_TANGENT) {
-                mesh.generate_tangents().unwrap();
-            }
-            if mesh.contains_attribute(Mesh::ATTRIBUTE_UV_1) {
-                mesh.remove_attribute(Mesh::ATTRIBUTE_UV_1);
-            }
-
->>>>>>> 885dda72
             // Prevent rasterization if using pathtracer
             if args.pathtracer == Some(true) {
                 commands.entity(descendant).remove::<Mesh3d>();
@@ -287,8 +262,6 @@
                     0.3219264,
                 )),
             ));
-<<<<<<< HEAD
-=======
         }
     }
 
@@ -331,7 +304,6 @@
             transform.rotation = target_rotation;
         } else {
             transform.translation += movement;
->>>>>>> 885dda72
         }
     }
 }
@@ -354,68 +326,6 @@
         text.0.push_str("(Space): Pause");
     }
 
-<<<<<<< HEAD
-    if key_input.just_pressed(KeyCode::Digit2)
-        && let Some(robot_light_material) = robot_light_material
-    {
-        let material = materials.get_mut(&robot_light_material.0).unwrap();
-        if material.emissive == LinearRgba::BLACK {
-            material.emissive = LinearRgba::from(Color::srgb(0.941, 0.714, 0.043)) * 1_000_000.0;
-        } else {
-            material.emissive = LinearRgba::BLACK;
-        }
-    }
-}
-
-#[derive(Component)]
-struct PatrolPath {
-    path: Vec<(Vec3, Quat)>,
-    i: usize,
-}
-
-fn patrol_path(mut query: Query<(&mut PatrolPath, &mut Transform)>, time: Res<Time<Virtual>>) {
-    for (mut path, mut transform) in query.iter_mut() {
-        let (mut target_position, mut target_rotation) = path.path[path.i];
-        let mut distance_to_target = transform.translation.distance(target_position);
-        if distance_to_target < 0.01 {
-            transform.translation = target_position;
-            transform.rotation = target_rotation;
-
-            path.i = (path.i + 1) % path.path.len();
-            (target_position, target_rotation) = path.path[path.i];
-            distance_to_target = transform.translation.distance(target_position);
-        }
-
-        let direction = (target_position - transform.translation).normalize();
-        let movement = direction * time.delta_secs();
-
-        if movement.length() > distance_to_target {
-            transform.translation = target_position;
-            transform.rotation = target_rotation;
-        } else {
-            transform.translation += movement;
-        }
-    }
-}
-
-fn update_text(
-    mut text: Single<&mut Text>,
-    robot_light_material: Option<Res<RobotLightMaterial>>,
-    materials: Res<Assets<StandardMaterial>>,
-    directional_light: Query<Entity, With<DirectionalLight>>,
-    time: Res<Time<Virtual>>,
-    #[cfg(all(feature = "dlss", not(feature = "force_disable_dlss")))] dlss_rr_supported: Option<
-        Res<DlssRayReconstructionSupported>,
-    >,
-) {
-    text.0.clear();
-
-    if time.is_paused() {
-        text.0.push_str("(Space): Resume");
-    } else {
-        text.0.push_str("(Space): Pause");
-    }
-
     if directional_light.single().is_ok() {
         text.0.push_str("\n(1): Disable directional light");
     } else {
@@ -430,22 +340,6 @@
             text.0.push_str("\n(2): Enable robot emissive light");
         }
     }
-=======
-    if directional_light.single().is_ok() {
-        text.0.push_str("\n(1): Disable directional light");
-    } else {
-        text.0.push_str("\n(1): Enable directional light");
-    }
-
-    match robot_light_material.and_then(|m| materials.get(&m.0)) {
-        Some(robot_light_material) if robot_light_material.emissive != LinearRgba::BLACK => {
-            text.0.push_str("\n(2): Disable robot emissive light");
-        }
-        _ => {
-            text.0.push_str("\n(2): Enable robot emissive light");
-        }
-    }
->>>>>>> 885dda72
 
     #[cfg(all(feature = "dlss", not(feature = "force_disable_dlss")))]
     if dlss_rr_supported.is_some() {
