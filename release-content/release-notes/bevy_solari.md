--- conflicted
+++ resolved
@@ -1,12 +1,7 @@
 ---
 title: Initial raytraced lighting progress (bevy_solari)
-<<<<<<< HEAD
 authors: ["@JMS55", "@SparkyPotato"]
-pull_requests: [19058, 19620, 19790, 20020, 20113, 20156, 20213]
-=======
-authors: ["@JMS55"]
-pull_requests: [19058, 19620, 19790, 20020, 20113, 20213, 20259]
->>>>>>> 14d9f6e4
+pull_requests: [19058, 19620, 19790, 20020, 20113, 20156, 20213, 20259]
 ---
 
 (TODO: Embed solari example screenshot here)
