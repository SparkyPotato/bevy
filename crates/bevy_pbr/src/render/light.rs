--- conflicted
+++ resolved
@@ -924,7 +924,6 @@
         _clusters,
         maybe_layers,
         _no_indirect_drawing,
-        _maybe_ambient_override,
     ) in sorted_cameras
         .0
         .iter()
@@ -1082,9 +1081,6 @@
         );
 
         let n_clusters = clusters.dimensions.x * clusters.dimensions.y * clusters.dimensions.z;
-<<<<<<< HEAD
-=======
-        let ambient_light = maybe_ambient_override.unwrap_or(&ambient_light);
 
         let mut gpu_directional_lights = [GpuDirectionalLight::default(); MAX_DIRECTIONAL_LIGHTS];
         let mut num_directional_cascades_enabled_for_this_view = 0usize;
@@ -1152,7 +1148,6 @@
             num_directional_cascades_enabled_for_this_view += num_cascades;
         }
 
->>>>>>> d6565f22
         let mut gpu_lights = GpuLights {
             directional_lights: gpu_directional_lights,
             cluster_factors: Vec4::new(
