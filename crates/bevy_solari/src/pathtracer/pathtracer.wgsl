--- conflicted
+++ resolved
@@ -4,11 +4,7 @@
 #import bevy_render::maths::PI
 #import bevy_render::view::View
 #import bevy_solari::brdf::evaluate_brdf
-<<<<<<< HEAD
 #import bevy_solari::sampling::{random_light_contribution, hit_random_light_pdf, sample_ggx_vndf, ggx_vndf_pdf, balance_heuristic, power_heuristic}
-=======
-#import bevy_solari::sampling::{sample_random_light, random_emissive_light_pdf, sample_ggx_vndf, ggx_vndf_pdf, power_heuristic}
->>>>>>> 46b2a98c
 #import bevy_solari::scene_bindings::{trace_ray, resolve_ray_hit_full, ResolvedRayHitFull, RAY_T_MIN, RAY_T_MAX}
 
 @group(1) @binding(0) var accumulation_texture: texture_storage_2d<rgba32float, read_write>;
@@ -52,11 +48,7 @@
 
             var mis_weight = 1.0;
             if !bounce_was_perfect_reflection {
-<<<<<<< HEAD
                 let p_light = hit_random_light_pdf(ray_hit);
-=======
-                let p_light = random_emissive_light_pdf(ray_hit);
->>>>>>> 46b2a98c
                 mis_weight = power_heuristic(p_bounce, p_light);
             }
             radiance += mis_weight * throughput * ray_hit.material.emissive;
@@ -64,12 +56,7 @@
             // Sample direct lighting, but only if the surface is not mirror-like
             let is_perfectly_specular = ray_hit.material.roughness <= 0.001 && ray_hit.material.metallic > 0.9999;
             if !is_perfectly_specular {
-<<<<<<< HEAD
                 let direct_lighting = random_light_contribution(&rng, ray_hit.world_position, ray_hit.world_normal);
-                let pdf_of_bounce = brdf_pdf(wo, direct_lighting.wi, ray_hit);
-                mis_weight = power_heuristic(1.0 / direct_lighting.inverse_pdf, pdf_of_bounce);
-=======
-                let direct_lighting = sample_random_light(ray_hit.world_position, ray_hit.world_normal, &rng);
 
                 mis_weight = 1.0;
                 if direct_lighting.brdf_rays_can_hit {
@@ -77,7 +64,6 @@
                     mis_weight = power_heuristic(1.0 / direct_lighting.inverse_pdf, pdf_of_bounce);
                 }
 
->>>>>>> 46b2a98c
                 let direct_lighting_brdf = evaluate_brdf(ray_hit.world_normal, wo, direct_lighting.wi, ray_hit.material);
                 radiance += mis_weight * throughput * direct_lighting.radiance * direct_lighting.inverse_pdf * direct_lighting_brdf;
             }
