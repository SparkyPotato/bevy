use super::{
    prepare::{SolariLightingResources, LIGHT_TILE_BLOCKS},
    SolariLighting,
};
use crate::scene::RaytracingSceneBindings;
use bevy_asset::{load_embedded_asset, Handle};
use bevy_core_pipeline::prepass::{
    PreviousViewData, PreviousViewUniformOffset, PreviousViewUniforms, ViewPrepassTextures,
};
use bevy_diagnostic::FrameCount;
use bevy_ecs::{
    query::QueryItem,
    world::{FromWorld, World},
};
use bevy_image::ToExtents;
use bevy_render::{
    camera::ExtractedCamera,
    diagnostic::RecordDiagnostics,
    render_graph::{NodeRunError, RenderGraphContext, ViewNode},
    render_resource::{
        binding_types::{
            storage_buffer_sized, texture_2d, texture_depth_2d, texture_storage_2d, uniform_buffer,
        },
        BindGroupEntries, BindGroupLayout, BindGroupLayoutEntries, CachedComputePipelineId,
<<<<<<< HEAD
        ComputePassDescriptor, ComputePipelineDescriptor, PipelineCache, PushConstantRange,
        ShaderStages, StorageTextureAccess, TextureFormat, TextureSampleType,
=======
        ComputePassDescriptor, ComputePipelineDescriptor, PipelineCache, PushConstantRange, Shader,
        ShaderStages, StorageTextureAccess, TextureSampleType,
>>>>>>> 7e1aff15
    },
    renderer::{RenderContext, RenderDevice},
    view::{ViewTarget, ViewUniform, ViewUniformOffset, ViewUniforms},
};
use bevy_utils::default;

pub mod graph {
    use bevy_render::render_graph::RenderLabel;

    #[derive(Debug, Hash, PartialEq, Eq, Clone, RenderLabel)]
    pub struct SolariLightingNode;
}

pub struct SolariLightingNode {
    bind_group_layout: BindGroupLayout,
    presample_light_tiles_pipeline: CachedComputePipelineId,
    di_initial_and_temporal_pipeline: CachedComputePipelineId,
    di_spatial_and_shade_pipeline: CachedComputePipelineId,
    gi_initial_and_temporal_pipeline: CachedComputePipelineId,
    gi_spatial_and_shade_pipeline: CachedComputePipelineId,
}

impl ViewNode for SolariLightingNode {
    type ViewQuery = (
        &'static SolariLighting,
        &'static SolariLightingResources,
        &'static ExtractedCamera,
        &'static ViewTarget,
        &'static ViewPrepassTextures,
        &'static ViewUniformOffset,
        &'static PreviousViewUniformOffset,
    );

    fn run(
        &self,
        _graph: &mut RenderGraphContext,
        render_context: &mut RenderContext,
        (
            solari_lighting,
            solari_lighting_resources,
            camera,
            view_target,
            view_prepass_textures,
            view_uniform_offset,
            previous_view_uniform_offset,
        ): QueryItem<Self::ViewQuery>,
        world: &World,
    ) -> Result<(), NodeRunError> {
        let pipeline_cache = world.resource::<PipelineCache>();
        let scene_bindings = world.resource::<RaytracingSceneBindings>();
        let view_uniforms = world.resource::<ViewUniforms>();
        let previous_view_uniforms = world.resource::<PreviousViewUniforms>();
        let frame_count = world.resource::<FrameCount>();
        let (
            Some(presample_light_tiles_pipeline),
            Some(di_initial_and_temporal_pipeline),
            Some(di_spatial_and_shade_pipeline),
            Some(gi_initial_and_temporal_pipeline),
            Some(gi_spatial_and_shade_pipeline),
            Some(scene_bindings),
            Some(viewport),
            Some(gbuffer),
            Some(depth_buffer),
            Some(motion_vectors),
            Some(view_uniforms),
            Some(previous_view_uniforms),
        ) = (
            pipeline_cache.get_compute_pipeline(self.presample_light_tiles_pipeline),
            pipeline_cache.get_compute_pipeline(self.di_initial_and_temporal_pipeline),
            pipeline_cache.get_compute_pipeline(self.di_spatial_and_shade_pipeline),
            pipeline_cache.get_compute_pipeline(self.gi_initial_and_temporal_pipeline),
            pipeline_cache.get_compute_pipeline(self.gi_spatial_and_shade_pipeline),
            &scene_bindings.bind_group,
            camera.physical_viewport_size,
            view_prepass_textures.deferred_view(),
            view_prepass_textures.depth_view(),
            view_prepass_textures.motion_vectors_view(),
            view_uniforms.uniforms.binding(),
            previous_view_uniforms.uniforms.binding(),
        )
        else {
            return Ok(());
        };

        let bind_group = render_context.render_device().create_bind_group(
            "solari_lighting_bind_group",
            &self.bind_group_layout,
            &BindGroupEntries::sequential((
                view_target.get_unsampled_color_attachment().view,
<<<<<<< HEAD
                &solari_lighting_resources.di_reservoirs_a.1,
                &solari_lighting_resources.di_reservoirs_a.3,
                &solari_lighting_resources.di_reservoirs_b.1,
                &solari_lighting_resources.di_reservoirs_b.3,
=======
                solari_lighting_resources
                    .light_tile_samples
                    .as_entire_binding(),
                solari_lighting_resources
                    .light_tile_resolved_samples
                    .as_entire_binding(),
                solari_lighting_resources
                    .di_reservoirs_a
                    .as_entire_binding(),
                solari_lighting_resources
                    .di_reservoirs_b
                    .as_entire_binding(),
>>>>>>> 7e1aff15
                solari_lighting_resources
                    .gi_reservoirs_a
                    .as_entire_binding(),
                solari_lighting_resources
                    .gi_reservoirs_b
                    .as_entire_binding(),
                gbuffer,
                depth_buffer,
                motion_vectors,
                &solari_lighting_resources.previous_gbuffer.1,
                &solari_lighting_resources.previous_depth.1,
                view_uniforms,
                previous_view_uniforms,
            )),
        );

        // Choice of number here is arbitrary
        let frame_index = frame_count.0.wrapping_mul(5782582);

        let diagnostics = render_context.diagnostic_recorder();
        let command_encoder = render_context.command_encoder();

        let mut pass = command_encoder.begin_compute_pass(&ComputePassDescriptor {
            label: Some("solari_lighting"),
            timestamp_writes: None,
        });
        let pass_span = diagnostics.pass_span(&mut pass, "solari_lighting");

        pass.set_bind_group(0, scene_bindings, &[]);
        pass.set_bind_group(
            1,
            &bind_group,
            &[
                view_uniform_offset.offset,
                previous_view_uniform_offset.offset,
            ],
        );

        pass.set_pipeline(presample_light_tiles_pipeline);
        pass.set_push_constants(
            0,
            bytemuck::cast_slice(&[frame_index, solari_lighting.reset as u32]),
        );
        pass.dispatch_workgroups(LIGHT_TILE_BLOCKS as u32, 1, 1);

        pass.set_pipeline(di_initial_and_temporal_pipeline);
        pass.dispatch_workgroups(viewport.x.div_ceil(8), viewport.y.div_ceil(8), 1);

        pass.set_pipeline(di_spatial_and_shade_pipeline);
        pass.dispatch_workgroups(viewport.x.div_ceil(8), viewport.y.div_ceil(8), 1);

        pass.set_pipeline(gi_initial_and_temporal_pipeline);
        pass.dispatch_workgroups(viewport.x.div_ceil(8), viewport.y.div_ceil(8), 1);

        pass.set_pipeline(gi_spatial_and_shade_pipeline);
        pass.dispatch_workgroups(viewport.x.div_ceil(8), viewport.y.div_ceil(8), 1);

        pass_span.end(&mut pass);
        drop(pass);

        // TODO: Remove these copies, and double buffer instead
        command_encoder.copy_texture_to_texture(
            view_prepass_textures
                .deferred
                .clone()
                .unwrap()
                .texture
                .texture
                .as_image_copy(),
            solari_lighting_resources.previous_gbuffer.0.as_image_copy(),
            viewport.to_extents(),
        );
        command_encoder.copy_texture_to_texture(
            view_prepass_textures
                .depth
                .clone()
                .unwrap()
                .texture
                .texture
                .as_image_copy(),
            solari_lighting_resources.previous_depth.0.as_image_copy(),
            viewport.to_extents(),
        );

        Ok(())
    }
}

impl FromWorld for SolariLightingNode {
    fn from_world(world: &mut World) -> Self {
        let render_device = world.resource::<RenderDevice>();
        let pipeline_cache = world.resource::<PipelineCache>();
        let scene_bindings = world.resource::<RaytracingSceneBindings>();

        let bind_group_layout = render_device.create_bind_group_layout(
            "solari_lighting_bind_group_layout",
            &BindGroupLayoutEntries::sequential(
                ShaderStages::COMPUTE,
                (
                    texture_storage_2d(
                        ViewTarget::TEXTURE_FORMAT_HDR,
                        StorageTextureAccess::ReadWrite,
                    ),
                    texture_storage_2d(TextureFormat::Rgba32Float, StorageTextureAccess::ReadWrite),
                    texture_storage_2d(TextureFormat::Rgba32Float, StorageTextureAccess::ReadWrite),
                    texture_storage_2d(TextureFormat::Rgba32Float, StorageTextureAccess::ReadWrite),
                    texture_storage_2d(TextureFormat::Rgba32Float, StorageTextureAccess::ReadWrite),
                    storage_buffer_sized(false, None),
                    storage_buffer_sized(false, None),
                    storage_buffer_sized(false, None),
                    storage_buffer_sized(false, None),
                    texture_2d(TextureSampleType::Uint),
                    texture_depth_2d(),
                    texture_2d(TextureSampleType::Float { filterable: true }),
                    texture_2d(TextureSampleType::Uint),
                    texture_depth_2d(),
                    uniform_buffer::<ViewUniform>(true),
                    uniform_buffer::<PreviousViewData>(true),
                ),
            ),
        );

        let create_pipeline =
            |label: &'static str, entry_point: &'static str, shader: Handle<Shader>| {
                pipeline_cache.queue_compute_pipeline(ComputePipelineDescriptor {
                    label: Some(label.into()),
                    layout: vec![
                        scene_bindings.bind_group_layout.clone(),
                        bind_group_layout.clone(),
                    ],
                    push_constant_ranges: vec![PushConstantRange {
                        stages: ShaderStages::COMPUTE,
                        range: 0..8,
                    }],
                    shader,
                    entry_point: Some(entry_point.into()),
                    ..default()
                })
            };

        Self {
            bind_group_layout: bind_group_layout.clone(),
            presample_light_tiles_pipeline: create_pipeline(
                "solari_lighting_presample_light_tiles_pipeline",
                "presample_light_tiles",
                load_embedded_asset!(world, "presample_light_tiles.wgsl"),
            ),
            di_initial_and_temporal_pipeline: create_pipeline(
                "solari_lighting_di_initial_and_temporal_pipeline",
                "initial_and_temporal",
                load_embedded_asset!(world, "restir_di.wgsl"),
            ),
            di_spatial_and_shade_pipeline: create_pipeline(
                "solari_lighting_di_spatial_and_shade_pipeline",
                "spatial_and_shade",
                load_embedded_asset!(world, "restir_di.wgsl"),
            ),
            gi_initial_and_temporal_pipeline: create_pipeline(
                "solari_lighting_gi_initial_and_temporal_pipeline",
                "initial_and_temporal",
                load_embedded_asset!(world, "restir_gi.wgsl"),
            ),
            gi_spatial_and_shade_pipeline: create_pipeline(
                "solari_lighting_gi_spatial_and_shade_pipeline",
                "spatial_and_shade",
                load_embedded_asset!(world, "restir_gi.wgsl"),
            ),
        }
    }
}<|MERGE_RESOLUTION|>--- conflicted
+++ resolved
@@ -22,13 +22,8 @@
             storage_buffer_sized, texture_2d, texture_depth_2d, texture_storage_2d, uniform_buffer,
         },
         BindGroupEntries, BindGroupLayout, BindGroupLayoutEntries, CachedComputePipelineId,
-<<<<<<< HEAD
-        ComputePassDescriptor, ComputePipelineDescriptor, PipelineCache, PushConstantRange,
-        ShaderStages, StorageTextureAccess, TextureFormat, TextureSampleType,
-=======
         ComputePassDescriptor, ComputePipelineDescriptor, PipelineCache, PushConstantRange, Shader,
         ShaderStages, StorageTextureAccess, TextureSampleType,
->>>>>>> 7e1aff15
     },
     renderer::{RenderContext, RenderDevice},
     view::{ViewTarget, ViewUniform, ViewUniformOffset, ViewUniforms},
@@ -118,12 +113,6 @@
             &self.bind_group_layout,
             &BindGroupEntries::sequential((
                 view_target.get_unsampled_color_attachment().view,
-<<<<<<< HEAD
-                &solari_lighting_resources.di_reservoirs_a.1,
-                &solari_lighting_resources.di_reservoirs_a.3,
-                &solari_lighting_resources.di_reservoirs_b.1,
-                &solari_lighting_resources.di_reservoirs_b.3,
-=======
                 solari_lighting_resources
                     .light_tile_samples
                     .as_entire_binding(),
@@ -136,7 +125,6 @@
                 solari_lighting_resources
                     .di_reservoirs_b
                     .as_entire_binding(),
->>>>>>> 7e1aff15
                 solari_lighting_resources
                     .gi_reservoirs_a
                     .as_entire_binding(),
@@ -240,10 +228,8 @@
                         ViewTarget::TEXTURE_FORMAT_HDR,
                         StorageTextureAccess::ReadWrite,
                     ),
-                    texture_storage_2d(TextureFormat::Rgba32Float, StorageTextureAccess::ReadWrite),
-                    texture_storage_2d(TextureFormat::Rgba32Float, StorageTextureAccess::ReadWrite),
-                    texture_storage_2d(TextureFormat::Rgba32Float, StorageTextureAccess::ReadWrite),
-                    texture_storage_2d(TextureFormat::Rgba32Float, StorageTextureAccess::ReadWrite),
+                    storage_buffer_sized(false, None),
+                    storage_buffer_sized(false, None),
                     storage_buffer_sized(false, None),
                     storage_buffer_sized(false, None),
                     storage_buffer_sized(false, None),
