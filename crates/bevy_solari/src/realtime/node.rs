<<<<<<< HEAD
use super::{prepare::SolariLightingResources, SolariLighting};
use crate::{realtime::prepare::LIGHT_TILE_SIZE, scene::RaytracingSceneBindings};
=======
use super::{
    prepare::{SolariLightingResources, LIGHT_TILE_BLOCKS, WORLD_CACHE_SIZE},
    SolariLighting,
};
use crate::scene::RaytracingSceneBindings;
>>>>>>> 95f2a82b
use bevy_asset::{load_embedded_asset, Handle};
use bevy_core_pipeline::prepass::{
    PreviousViewData, PreviousViewUniformOffset, PreviousViewUniforms, ViewPrepassTextures,
};
use bevy_diagnostic::FrameCount;
use bevy_ecs::{
    query::QueryItem,
    world::{FromWorld, World},
};
use bevy_image::ToExtents;
use bevy_render::{
    diagnostic::RecordDiagnostics,
    render_graph::{NodeRunError, RenderGraphContext, ViewNode},
    render_resource::{
        binding_types::{
            storage_buffer_sized, texture_2d, texture_depth_2d, texture_storage_2d, uniform_buffer,
        },
        BindGroupEntries, BindGroupLayout, BindGroupLayoutEntries, CachedComputePipelineId,
        ComputePassDescriptor, ComputePipelineDescriptor, PipelineCache, PushConstantRange,
        ShaderStages, StorageTextureAccess, TextureSampleType,
    },
    renderer::{RenderContext, RenderDevice},
    view::{ViewTarget, ViewUniform, ViewUniformOffset, ViewUniforms},
};
use bevy_shader::{Shader, ShaderDefVal};
use bevy_utils::default;

pub mod graph {
    use bevy_render::render_graph::RenderLabel;

    #[derive(Debug, Hash, PartialEq, Eq, Clone, RenderLabel)]
    pub struct SolariLightingNode;
}

pub struct SolariLightingNode {
    bind_group_layout: BindGroupLayout,
    bind_group_layout_world_cache_active_cells_dispatch: BindGroupLayout,
    decay_world_cache_pipeline: CachedComputePipelineId,
    compact_world_cache_single_block_pipeline: CachedComputePipelineId,
    compact_world_cache_blocks_pipeline: CachedComputePipelineId,
    compact_world_cache_write_active_cells_pipeline: CachedComputePipelineId,
    sample_for_world_cache_pipeline: CachedComputePipelineId,
    blend_new_world_cache_samples_pipeline: CachedComputePipelineId,
    presample_light_tiles_pipeline: CachedComputePipelineId,
    di_initial_and_temporal_pipeline: CachedComputePipelineId,
    di_spatial_and_shade_pipeline: CachedComputePipelineId,
    gi_initial_and_temporal_pipeline: CachedComputePipelineId,
    gi_spatial_and_shade_pipeline: CachedComputePipelineId,
}

impl ViewNode for SolariLightingNode {
    type ViewQuery = (
        &'static SolariLighting,
        &'static SolariLightingResources,
        &'static ViewTarget,
        &'static ViewPrepassTextures,
        &'static ViewUniformOffset,
        &'static PreviousViewUniformOffset,
    );

    fn run(
        &self,
        _graph: &mut RenderGraphContext,
        render_context: &mut RenderContext,
        (
            solari_lighting,
            solari_lighting_resources,
            view_target,
            view_prepass_textures,
            view_uniform_offset,
            previous_view_uniform_offset,
        ): QueryItem<Self::ViewQuery>,
        world: &World,
    ) -> Result<(), NodeRunError> {
        let pipeline_cache = world.resource::<PipelineCache>();
        let scene_bindings = world.resource::<RaytracingSceneBindings>();
        let view_uniforms = world.resource::<ViewUniforms>();
        let previous_view_uniforms = world.resource::<PreviousViewUniforms>();
        let frame_count = world.resource::<FrameCount>();
        let (
            Some(decay_world_cache_pipeline),
            Some(compact_world_cache_single_block_pipeline),
            Some(compact_world_cache_blocks_pipeline),
            Some(compact_world_cache_write_active_cells_pipeline),
            Some(sample_for_world_cache_pipeline),
            Some(blend_new_world_cache_samples_pipeline),
            Some(presample_light_tiles_pipeline),
            Some(di_initial_and_temporal_pipeline),
            Some(di_spatial_and_shade_pipeline),
            Some(gi_initial_and_temporal_pipeline),
            Some(gi_spatial_and_shade_pipeline),
            Some(scene_bindings),
            Some(gbuffer),
            Some(depth_buffer),
            Some(motion_vectors),
            Some(view_uniforms),
            Some(previous_view_uniforms),
        ) = (
            pipeline_cache.get_compute_pipeline(self.decay_world_cache_pipeline),
            pipeline_cache.get_compute_pipeline(self.compact_world_cache_single_block_pipeline),
            pipeline_cache.get_compute_pipeline(self.compact_world_cache_blocks_pipeline),
            pipeline_cache
                .get_compute_pipeline(self.compact_world_cache_write_active_cells_pipeline),
            pipeline_cache.get_compute_pipeline(self.sample_for_world_cache_pipeline),
            pipeline_cache.get_compute_pipeline(self.blend_new_world_cache_samples_pipeline),
            pipeline_cache.get_compute_pipeline(self.presample_light_tiles_pipeline),
            pipeline_cache.get_compute_pipeline(self.di_initial_and_temporal_pipeline),
            pipeline_cache.get_compute_pipeline(self.di_spatial_and_shade_pipeline),
            pipeline_cache.get_compute_pipeline(self.gi_initial_and_temporal_pipeline),
            pipeline_cache.get_compute_pipeline(self.gi_spatial_and_shade_pipeline),
            &scene_bindings.bind_group,
            view_prepass_textures.deferred_view(),
            view_prepass_textures.depth_view(),
            view_prepass_textures.motion_vectors_view(),
            view_uniforms.uniforms.binding(),
            previous_view_uniforms.uniforms.binding(),
        )
        else {
            return Ok(());
        };

        let s = solari_lighting_resources;
        let bind_group = render_context.render_device().create_bind_group(
            "solari_lighting_bind_group",
            &self.bind_group_layout,
            &BindGroupEntries::sequential((
                view_target.get_unsampled_color_attachment().view,
                s.light_tile_samples.as_entire_binding(),
                s.light_tile_resolved_samples.as_entire_binding(),
                s.di_reservoirs_a.as_entire_binding(),
                s.di_reservoirs_b.as_entire_binding(),
                s.gi_reservoirs_a.as_entire_binding(),
                s.gi_reservoirs_b.as_entire_binding(),
                gbuffer,
                depth_buffer,
                motion_vectors,
                &s.previous_gbuffer.1,
                &s.previous_depth.1,
                view_uniforms,
                previous_view_uniforms,
                s.world_cache_checksums.as_entire_binding(),
                s.world_cache_life.as_entire_binding(),
                s.world_cache_radiance.as_entire_binding(),
                s.world_cache_geometry_data.as_entire_binding(),
                s.world_cache_active_cells_new_radiance.as_entire_binding(),
                s.world_cache_a.as_entire_binding(),
                s.world_cache_b.as_entire_binding(),
                s.world_cache_active_cell_indices.as_entire_binding(),
                s.world_cache_active_cells_count.as_entire_binding(),
            )),
        );
        let bind_group_world_cache_active_cells_dispatch =
            render_context.render_device().create_bind_group(
                "solari_lighting_bind_group_world_cache_active_cells_dispatch",
                &self.bind_group_layout_world_cache_active_cells_dispatch,
                &BindGroupEntries::single(s.world_cache_active_cells_dispatch.as_entire_binding()),
            );

        // Choice of number here is arbitrary
        let frame_index = frame_count.0.wrapping_mul(5782582);

        let diagnostics = render_context.diagnostic_recorder();
        let command_encoder = render_context.command_encoder();

        let mut pass = command_encoder.begin_compute_pass(&ComputePassDescriptor {
            label: Some("solari_lighting"),
            timestamp_writes: None,
        });
        let pass_span = diagnostics.pass_span(&mut pass, "solari_lighting");

        let dx = solari_lighting_resources.view_size.x.div_ceil(8);
        let dy = solari_lighting_resources.view_size.y.div_ceil(8);

        pass.set_bind_group(0, scene_bindings, &[]);
        pass.set_bind_group(
            1,
            &bind_group,
            &[
                view_uniform_offset.offset,
                previous_view_uniform_offset.offset,
            ],
        );
        pass.set_bind_group(2, &bind_group_world_cache_active_cells_dispatch, &[]);

        pass.set_pipeline(decay_world_cache_pipeline);
        pass.dispatch_workgroups((WORLD_CACHE_SIZE / 1024) as u32, 1, 1);

        pass.set_pipeline(compact_world_cache_single_block_pipeline);
        pass.dispatch_workgroups((WORLD_CACHE_SIZE / 1024) as u32, 1, 1);

        pass.set_pipeline(compact_world_cache_blocks_pipeline);
        pass.dispatch_workgroups(1, 1, 1);

        pass.set_pipeline(compact_world_cache_write_active_cells_pipeline);
        pass.dispatch_workgroups((WORLD_CACHE_SIZE / 1024) as u32, 1, 1);

        pass.set_bind_group(2, None, &[]);

        pass.set_pipeline(sample_for_world_cache_pipeline);
        pass.set_push_constants(
            0,
            bytemuck::cast_slice(&[frame_index, solari_lighting.reset as u32]),
        );
        pass.dispatch_workgroups_indirect(
            &solari_lighting_resources.world_cache_active_cells_dispatch,
            0,
        );

        pass.set_pipeline(blend_new_world_cache_samples_pipeline);
        pass.dispatch_workgroups_indirect(
            &solari_lighting_resources.world_cache_active_cells_dispatch,
            0,
        );

        pass.set_pipeline(presample_light_tiles_pipeline);
        pass.set_push_constants(
            0,
            bytemuck::cast_slice(&[frame_index, solari_lighting.reset as u32]),
        );
        pass.dispatch_workgroups(
            viewport.x.div_ceil(LIGHT_TILE_SIZE),
            viewport.y.div_ceil(LIGHT_TILE_SIZE),
            1,
        );

        pass.set_pipeline(di_initial_and_temporal_pipeline);
        pass.set_push_constants(
            0,
            bytemuck::cast_slice(&[frame_index, solari_lighting.reset as u32]),
        );
        pass.dispatch_workgroups(dx, dy, 1);

        pass.set_pipeline(di_spatial_and_shade_pipeline);
        pass.set_push_constants(
            0,
            bytemuck::cast_slice(&[frame_index, solari_lighting.reset as u32]),
        );
        pass.dispatch_workgroups(dx, dy, 1);

        pass.set_pipeline(gi_initial_and_temporal_pipeline);
        pass.set_push_constants(
            0,
            bytemuck::cast_slice(&[frame_index, solari_lighting.reset as u32]),
        );
        pass.dispatch_workgroups(dx, dy, 1);

        pass.set_pipeline(gi_spatial_and_shade_pipeline);
        pass.set_push_constants(
            0,
            bytemuck::cast_slice(&[frame_index, solari_lighting.reset as u32]),
        );
        pass.dispatch_workgroups(dx, dy, 1);

        pass_span.end(&mut pass);
        drop(pass);

        // TODO: Remove these copies, and double buffer instead
        command_encoder.copy_texture_to_texture(
            view_prepass_textures
                .deferred
                .clone()
                .unwrap()
                .texture
                .texture
                .as_image_copy(),
            solari_lighting_resources.previous_gbuffer.0.as_image_copy(),
            solari_lighting_resources.view_size.to_extents(),
        );
        command_encoder.copy_texture_to_texture(
            view_prepass_textures
                .depth
                .clone()
                .unwrap()
                .texture
                .texture
                .as_image_copy(),
            solari_lighting_resources.previous_depth.0.as_image_copy(),
            solari_lighting_resources.view_size.to_extents(),
        );

        Ok(())
    }
}

impl FromWorld for SolariLightingNode {
    fn from_world(world: &mut World) -> Self {
        let render_device = world.resource::<RenderDevice>();
        let pipeline_cache = world.resource::<PipelineCache>();
        let scene_bindings = world.resource::<RaytracingSceneBindings>();

        let bind_group_layout = render_device.create_bind_group_layout(
            "solari_lighting_bind_group_layout",
            &BindGroupLayoutEntries::sequential(
                ShaderStages::COMPUTE,
                (
                    texture_storage_2d(
                        ViewTarget::TEXTURE_FORMAT_HDR,
                        StorageTextureAccess::ReadWrite,
                    ),
                    storage_buffer_sized(false, None),
                    storage_buffer_sized(false, None),
                    storage_buffer_sized(false, None),
                    storage_buffer_sized(false, None),
                    storage_buffer_sized(false, None),
                    storage_buffer_sized(false, None),
                    texture_2d(TextureSampleType::Uint),
                    texture_depth_2d(),
                    texture_2d(TextureSampleType::Float { filterable: true }),
                    texture_2d(TextureSampleType::Uint),
                    texture_depth_2d(),
                    uniform_buffer::<ViewUniform>(true),
                    uniform_buffer::<PreviousViewData>(true),
                    storage_buffer_sized(false, None),
                    storage_buffer_sized(false, None),
                    storage_buffer_sized(false, None),
                    storage_buffer_sized(false, None),
                    storage_buffer_sized(false, None),
                    storage_buffer_sized(false, None),
                    storage_buffer_sized(false, None),
                    storage_buffer_sized(false, None),
                    storage_buffer_sized(false, None),
                ),
            ),
        );

        let bind_group_layout_world_cache_active_cells_dispatch = render_device
            .create_bind_group_layout(
                "solari_lighting_bind_group_layout_world_cache_active_cells_dispatch",
                &BindGroupLayoutEntries::single(
                    ShaderStages::COMPUTE,
                    storage_buffer_sized(false, None),
                ),
            );

        let create_pipeline = |label: &'static str,
                               entry_point: &'static str,
                               shader: Handle<Shader>,
                               extra_bind_group_layout: Option<&BindGroupLayout>,
                               extra_shader_defs: Vec<ShaderDefVal>| {
            let mut layout = vec![
                scene_bindings.bind_group_layout.clone(),
                bind_group_layout.clone(),
            ];
            if let Some(extra_bind_group_layout) = extra_bind_group_layout {
                layout.push(extra_bind_group_layout.clone());
            }

            let mut shader_defs = vec![ShaderDefVal::UInt(
                "WORLD_CACHE_SIZE".into(),
                WORLD_CACHE_SIZE as u32,
            )];
            shader_defs.extend_from_slice(&extra_shader_defs);

            pipeline_cache.queue_compute_pipeline(ComputePipelineDescriptor {
                label: Some(label.into()),
                layout,
                push_constant_ranges: vec![PushConstantRange {
                    stages: ShaderStages::COMPUTE,
                    range: 0..8,
                }],
                shader,
                shader_defs,
                entry_point: Some(entry_point.into()),
                ..default()
            })
        };

        Self {
            bind_group_layout: bind_group_layout.clone(),
            bind_group_layout_world_cache_active_cells_dispatch:
                bind_group_layout_world_cache_active_cells_dispatch.clone(),
            decay_world_cache_pipeline: create_pipeline(
                "solari_lighting_decay_world_cache_pipeline",
                "decay_world_cache",
                load_embedded_asset!(world, "world_cache_compact.wgsl"),
                Some(&bind_group_layout_world_cache_active_cells_dispatch),
                vec!["WORLD_CACHE_NON_ATOMIC_LIFE_BUFFER".into()],
            ),
            compact_world_cache_single_block_pipeline: create_pipeline(
                "solari_lighting_compact_world_cache_single_block_pipeline",
                "compact_world_cache_single_block",
                load_embedded_asset!(world, "world_cache_compact.wgsl"),
                Some(&bind_group_layout_world_cache_active_cells_dispatch),
                vec!["WORLD_CACHE_NON_ATOMIC_LIFE_BUFFER".into()],
            ),
            compact_world_cache_blocks_pipeline: create_pipeline(
                "solari_lighting_compact_world_cache_blocks_pipeline",
                "compact_world_cache_blocks",
                load_embedded_asset!(world, "world_cache_compact.wgsl"),
                Some(&bind_group_layout_world_cache_active_cells_dispatch),
                vec![],
            ),
            compact_world_cache_write_active_cells_pipeline: create_pipeline(
                "solari_lighting_compact_world_cache_write_active_cells_pipeline",
                "compact_world_cache_write_active_cells",
                load_embedded_asset!(world, "world_cache_compact.wgsl"),
                Some(&bind_group_layout_world_cache_active_cells_dispatch),
                vec!["WORLD_CACHE_NON_ATOMIC_LIFE_BUFFER".into()],
            ),
            sample_for_world_cache_pipeline: create_pipeline(
                "solari_lighting_sample_for_world_cache_pipeline",
                "sample_radiance",
                load_embedded_asset!(world, "world_cache_update.wgsl"),
                None,
                vec![],
            ),
            blend_new_world_cache_samples_pipeline: create_pipeline(
                "solari_lighting_blend_new_world_cache_samples_pipeline",
                "blend_new_samples",
                load_embedded_asset!(world, "world_cache_update.wgsl"),
                None,
                vec![],
            ),
            presample_light_tiles_pipeline: create_pipeline(
                "solari_lighting_presample_light_tiles_pipeline",
                "presample_light_tiles",
                load_embedded_asset!(world, "presample_light_tiles.wgsl"),
                None,
                vec![],
            ),
            di_initial_and_temporal_pipeline: create_pipeline(
                "solari_lighting_di_initial_and_temporal_pipeline",
                "initial_and_temporal",
                load_embedded_asset!(world, "restir_di.wgsl"),
                None,
                vec![],
            ),
            di_spatial_and_shade_pipeline: create_pipeline(
                "solari_lighting_di_spatial_and_shade_pipeline",
                "spatial_and_shade",
                load_embedded_asset!(world, "restir_di.wgsl"),
                None,
                vec![],
            ),
            gi_initial_and_temporal_pipeline: create_pipeline(
                "solari_lighting_gi_initial_and_temporal_pipeline",
                "initial_and_temporal",
                load_embedded_asset!(world, "restir_gi.wgsl"),
                None,
                vec![],
            ),
            gi_spatial_and_shade_pipeline: create_pipeline(
                "solari_lighting_gi_spatial_and_shade_pipeline",
                "spatial_and_shade",
                load_embedded_asset!(world, "restir_gi.wgsl"),
                None,
                vec![],
            ),
        }
    }
}<|MERGE_RESOLUTION|>--- conflicted
+++ resolved
@@ -1,13 +1,8 @@
-<<<<<<< HEAD
-use super::{prepare::SolariLightingResources, SolariLighting};
-use crate::{realtime::prepare::LIGHT_TILE_SIZE, scene::RaytracingSceneBindings};
-=======
 use super::{
-    prepare::{SolariLightingResources, LIGHT_TILE_BLOCKS, WORLD_CACHE_SIZE},
+    prepare::{SolariLightingResources, WORLD_CACHE_SIZE},
     SolariLighting,
 };
-use crate::scene::RaytracingSceneBindings;
->>>>>>> 95f2a82b
+use crate::{realtime::prepare::LIGHT_TILE_SIZE, scene::RaytracingSceneBindings};
 use bevy_asset::{load_embedded_asset, Handle};
 use bevy_core_pipeline::prepass::{
     PreviousViewData, PreviousViewUniformOffset, PreviousViewUniforms, ViewPrepassTextures,
@@ -228,8 +223,14 @@
             bytemuck::cast_slice(&[frame_index, solari_lighting.reset as u32]),
         );
         pass.dispatch_workgroups(
-            viewport.x.div_ceil(LIGHT_TILE_SIZE),
-            viewport.y.div_ceil(LIGHT_TILE_SIZE),
+            solari_lighting_resources
+                .view_size
+                .x
+                .div_ceil(LIGHT_TILE_SIZE),
+            solari_lighting_resources
+                .view_size
+                .y
+                .div_ceil(LIGHT_TILE_SIZE),
             1,
         );
 
