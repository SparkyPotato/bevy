use super::{
    prepare::{SolariLightingResources, WORLD_CACHE_SIZE},
    SolariLighting,
};
use crate::{realtime::prepare::LIGHT_TILE_BLOCKS, scene::RaytracingSceneBindings};
#[cfg(all(feature = "dlss", not(feature = "force_disable_dlss")))]
use bevy_anti_alias::dlss::ViewDlssRayReconstructionTextures;
use bevy_asset::{load_embedded_asset, Handle};
use bevy_core_pipeline::prepass::{
    PreviousViewData, PreviousViewUniformOffset, PreviousViewUniforms, ViewPrepassTextures,
};
use bevy_diagnostic::FrameCount;
use bevy_ecs::{
    query::QueryItem,
    world::{FromWorld, World},
};
<<<<<<< HEAD
use bevy_image::ToExtents;
#[cfg(all(feature = "dlss", not(feature = "force_disable_dlss")))]
use bevy_render::render_resource::TextureFormat;
=======
>>>>>>> 46b2a98c
use bevy_render::{
    diagnostic::RecordDiagnostics,
    render_graph::{NodeRunError, RenderGraphContext, ViewNode},
    render_resource::{
        binding_types::{
            storage_buffer_sized, texture_2d, texture_depth_2d, texture_storage_2d, uniform_buffer,
        },
        BindGroupEntries, BindGroupLayoutDescriptor, BindGroupLayoutEntries,
        CachedComputePipelineId, ComputePassDescriptor, ComputePipelineDescriptor, LoadOp,
        PipelineCache, PushConstantRange, RenderPassDescriptor, ShaderStages, StorageTextureAccess,
        TextureSampleType,
    },
    renderer::RenderContext,
    view::{ViewTarget, ViewUniform, ViewUniformOffset, ViewUniforms},
};
use bevy_shader::{Shader, ShaderDefVal};
use bevy_utils::default;

pub mod graph {
    use bevy_render::render_graph::RenderLabel;

    #[derive(Debug, Hash, PartialEq, Eq, Clone, RenderLabel)]
    pub struct SolariLightingNode;
}

pub struct SolariLightingNode {
    bind_group_layout: BindGroupLayoutDescriptor,
    bind_group_layout_world_cache_active_cells_dispatch: BindGroupLayoutDescriptor,
    #[cfg(all(feature = "dlss", not(feature = "force_disable_dlss")))]
    bind_group_layout_resolve_dlss_rr_textures: BindGroupLayoutDescriptor,
    decay_world_cache_pipeline: CachedComputePipelineId,
    compact_world_cache_single_block_pipeline: CachedComputePipelineId,
    compact_world_cache_blocks_pipeline: CachedComputePipelineId,
    compact_world_cache_write_active_cells_pipeline: CachedComputePipelineId,
    update_world_cache_lights_pipeline: CachedComputePipelineId,
    sample_for_world_cache_pipeline: CachedComputePipelineId,
    blend_new_world_cache_samples_pipeline: CachedComputePipelineId,
    presample_light_tiles_pipeline: CachedComputePipelineId,
    di_shade_pipeline: CachedComputePipelineId,
    gi_initial_and_temporal_pipeline: CachedComputePipelineId,
    gi_spatial_and_shade_pipeline: CachedComputePipelineId,
    specular_gi_pipeline: CachedComputePipelineId,
    #[cfg(all(feature = "dlss", not(feature = "force_disable_dlss")))]
    resolve_dlss_rr_textures_pipeline: CachedComputePipelineId,
}

impl ViewNode for SolariLightingNode {
    #[cfg(any(not(feature = "dlss"), feature = "force_disable_dlss"))]
    type ViewQuery = (
        &'static SolariLighting,
        &'static SolariLightingResources,
        &'static ViewTarget,
        &'static ViewPrepassTextures,
        &'static ViewUniformOffset,
        &'static PreviousViewUniformOffset,
    );
    #[cfg(all(feature = "dlss", not(feature = "force_disable_dlss")))]
    type ViewQuery = (
        &'static SolariLighting,
        &'static SolariLightingResources,
        &'static ViewTarget,
        &'static ViewPrepassTextures,
        &'static ViewUniformOffset,
        &'static PreviousViewUniformOffset,
        Option<&'static ViewDlssRayReconstructionTextures>,
    );

    fn run(
        &self,
        _graph: &mut RenderGraphContext,
        render_context: &mut RenderContext,
        #[cfg(any(not(feature = "dlss"), feature = "force_disable_dlss"))] (
            solari_lighting,
            solari_lighting_resources,
            view_target,
            view_prepass_textures,
            view_uniform_offset,
            previous_view_uniform_offset,
        ): QueryItem<Self::ViewQuery>,
        #[cfg(all(feature = "dlss", not(feature = "force_disable_dlss")))] (
            solari_lighting,
            solari_lighting_resources,
            view_target,
            view_prepass_textures,
            view_uniform_offset,
            previous_view_uniform_offset,
            view_dlss_rr_textures,
        ): QueryItem<Self::ViewQuery>,
        world: &World,
    ) -> Result<(), NodeRunError> {
        let pipeline_cache = world.resource::<PipelineCache>();
        let scene_bindings = world.resource::<RaytracingSceneBindings>();
        let view_uniforms = world.resource::<ViewUniforms>();
        let previous_view_uniforms = world.resource::<PreviousViewUniforms>();
        let frame_count = world.resource::<FrameCount>();
        let (
            Some(decay_world_cache_pipeline),
            Some(compact_world_cache_single_block_pipeline),
            Some(compact_world_cache_blocks_pipeline),
            Some(compact_world_cache_write_active_cells_pipeline),
            Some(update_world_cache_lights_pipeline),
            Some(sample_for_world_cache_pipeline),
            Some(blend_new_world_cache_samples_pipeline),
            Some(presample_light_tiles_pipeline),
            Some(di_shade_pipeline),
            Some(gi_initial_and_temporal_pipeline),
            Some(gi_spatial_and_shade_pipeline),
            Some(specular_gi_pipeline),
            Some(scene_bindings),
            Some(gbuffer),
            Some(depth_buffer),
            Some(motion_vectors),
            Some(previous_gbuffer),
            Some(previous_depth_buffer),
            Some(view_uniforms),
            Some(previous_view_uniforms),
        ) = (
            pipeline_cache.get_compute_pipeline(self.decay_world_cache_pipeline),
            pipeline_cache.get_compute_pipeline(self.compact_world_cache_single_block_pipeline),
            pipeline_cache.get_compute_pipeline(self.compact_world_cache_blocks_pipeline),
            pipeline_cache
                .get_compute_pipeline(self.compact_world_cache_write_active_cells_pipeline),
            pipeline_cache.get_compute_pipeline(self.update_world_cache_lights_pipeline),
            pipeline_cache.get_compute_pipeline(self.sample_for_world_cache_pipeline),
            pipeline_cache.get_compute_pipeline(self.blend_new_world_cache_samples_pipeline),
            pipeline_cache.get_compute_pipeline(self.presample_light_tiles_pipeline),
            pipeline_cache.get_compute_pipeline(self.di_shade_pipeline),
            pipeline_cache.get_compute_pipeline(self.gi_initial_and_temporal_pipeline),
            pipeline_cache.get_compute_pipeline(self.gi_spatial_and_shade_pipeline),
            pipeline_cache.get_compute_pipeline(self.specular_gi_pipeline),
            &scene_bindings.bind_group,
            view_prepass_textures.deferred_view(),
            view_prepass_textures.depth_view(),
            view_prepass_textures.motion_vectors_view(),
            view_prepass_textures.previous_deferred_view(),
            view_prepass_textures.previous_depth_view(),
            view_uniforms.uniforms.binding(),
            previous_view_uniforms.uniforms.binding(),
        )
        else {
            return Ok(());
        };
        #[cfg(all(feature = "dlss", not(feature = "force_disable_dlss")))]
        let Some(resolve_dlss_rr_textures_pipeline) =
            pipeline_cache.get_compute_pipeline(self.resolve_dlss_rr_textures_pipeline)
        else {
            return Ok(());
        };

        let view_target = view_target.get_unsampled_color_attachment();

        let s = solari_lighting_resources;
        let bind_group = render_context.render_device().create_bind_group(
            "solari_lighting_bind_group",
            &pipeline_cache.get_bind_group_layout(&self.bind_group_layout),
            &BindGroupEntries::sequential((
                view_target.view,
                s.light_tile_samples.as_entire_binding(),
                s.gi_reservoirs_a.as_entire_binding(),
                s.gi_reservoirs_b.as_entire_binding(),
                gbuffer,
                depth_buffer,
                motion_vectors,
                previous_gbuffer,
                previous_depth_buffer,
                view_uniforms,
                previous_view_uniforms,
                s.world_cache_checksums.as_entire_binding(),
                s.world_cache_life.as_entire_binding(),
                s.world_cache_radiance.as_entire_binding(),
                s.world_cache_geometry_data.as_entire_binding(),
                s.world_cache_light_data.as_entire_binding(),
                s.world_cache_light_data_new_lights.as_entire_binding(),
                s.world_cache_luminance_deltas.as_entire_binding(),
                s.world_cache_active_cells_new_radiance.as_entire_binding(),
                s.world_cache_a.as_entire_binding(),
                s.world_cache_b.as_entire_binding(),
                s.world_cache_active_cell_indices.as_entire_binding(),
                s.world_cache_active_cells_count.as_entire_binding(),
            )),
        );
        let bind_group_world_cache_active_cells_dispatch =
            render_context.render_device().create_bind_group(
                "solari_lighting_bind_group_world_cache_active_cells_dispatch",
                &pipeline_cache.get_bind_group_layout(
                    &self.bind_group_layout_world_cache_active_cells_dispatch,
                ),
                &BindGroupEntries::single(s.world_cache_active_cells_dispatch.as_entire_binding()),
            );
        #[cfg(all(feature = "dlss", not(feature = "force_disable_dlss")))]
        let bind_group_resolve_dlss_rr_textures = view_dlss_rr_textures.map(|d| {
            render_context.render_device().create_bind_group(
                "solari_lighting_bind_group_resolve_dlss_rr_textures",
                &pipeline_cache
                    .get_bind_group_layout(&self.bind_group_layout_resolve_dlss_rr_textures),
                &BindGroupEntries::sequential((
                    &d.diffuse_albedo.default_view,
                    &d.specular_albedo.default_view,
                    &d.normal_roughness.default_view,
                    &d.specular_motion_vectors.default_view,
                )),
            )
        });

        // Choice of number here is arbitrary
        let frame_index = frame_count.0.wrapping_mul(5782582);

        let diagnostics = render_context.diagnostic_recorder();
        let command_encoder = render_context.command_encoder();

        // Clear the view target if we're the first node to write to it
        if matches!(view_target.ops.load, LoadOp::Clear(_)) {
            command_encoder.begin_render_pass(&RenderPassDescriptor {
                label: Some("solari_lighting_clear"),
                color_attachments: &[Some(view_target)],
                depth_stencil_attachment: None,
                timestamp_writes: None,
                occlusion_query_set: None,
            });
        }

        let mut pass = command_encoder.begin_compute_pass(&ComputePassDescriptor {
            label: Some("solari_lighting"),
            timestamp_writes: None,
        });

        let dx = solari_lighting_resources.view_size.x.div_ceil(8);
        let dy = solari_lighting_resources.view_size.y.div_ceil(8);

        pass.set_bind_group(0, scene_bindings, &[]);
        pass.set_bind_group(
            1,
            &bind_group,
            &[
                view_uniform_offset.offset,
                previous_view_uniform_offset.offset,
            ],
        );

        #[cfg(all(feature = "dlss", not(feature = "force_disable_dlss")))]
        if let Some(bind_group_resolve_dlss_rr_textures) = bind_group_resolve_dlss_rr_textures {
            pass.set_bind_group(2, &bind_group_resolve_dlss_rr_textures, &[]);
            pass.set_pipeline(resolve_dlss_rr_textures_pipeline);
            pass.dispatch_workgroups(dx, dy, 1);
        }

        let d = diagnostics.time_span(&mut pass, "solari_lighting/presample_light_tiles");
        pass.set_pipeline(presample_light_tiles_pipeline);
        pass.set_push_constants(
            0,
            bytemuck::cast_slice(&[frame_index, solari_lighting.reset as u32]),
        );
        pass.dispatch_workgroups(LIGHT_TILE_BLOCKS as u32, 1, 1);
        d.end(&mut pass);

        let d = diagnostics.time_span(&mut pass, "solari_lighting/world_cache");

        pass.set_bind_group(2, &bind_group_world_cache_active_cells_dispatch, &[]);

        pass.set_pipeline(decay_world_cache_pipeline);
        pass.dispatch_workgroups((WORLD_CACHE_SIZE / 64) as u32, 1, 1);

        pass.set_pipeline(compact_world_cache_single_block_pipeline);
        pass.dispatch_workgroups((WORLD_CACHE_SIZE / 1024) as u32, 1, 1);

        pass.set_pipeline(compact_world_cache_blocks_pipeline);
        pass.dispatch_workgroups(1, 1, 1);

        pass.set_pipeline(compact_world_cache_write_active_cells_pipeline);
        pass.dispatch_workgroups((WORLD_CACHE_SIZE / 1024) as u32, 1, 1);

        pass.set_bind_group(2, None, &[]);

        pass.set_pipeline(update_world_cache_lights_pipeline);
        pass.set_push_constants(
            0,
            bytemuck::cast_slice(&[frame_index, solari_lighting.reset as u32]),
        );
        pass.dispatch_workgroups_indirect(
            &solari_lighting_resources.world_cache_active_cells_dispatch,
            0,
        );

        pass.set_pipeline(sample_for_world_cache_pipeline);
        pass.dispatch_workgroups_indirect(
            &solari_lighting_resources.world_cache_active_cells_dispatch,
            0,
        );

<<<<<<< HEAD
        pass.set_pipeline(blend_new_world_cache_samples_pipeline);
        pass.dispatch_workgroups_indirect(
            &solari_lighting_resources.world_cache_active_cells_dispatch,
=======
        d.end(&mut pass);

        let d = diagnostics.time_span(&mut pass, "solari_lighting/direct_lighting");

        pass.set_pipeline(di_initial_and_temporal_pipeline);
        pass.set_push_constants(
>>>>>>> 46b2a98c
            0,
        );

        pass.set_pipeline(di_shade_pipeline);
        pass.set_push_constants(
            0,
            bytemuck::cast_slice(&[frame_index, solari_lighting.reset as u32]),
        );
        pass.dispatch_workgroups(dx, dy, 1);

        d.end(&mut pass);

        let d = diagnostics.time_span(&mut pass, "solari_lighting/diffuse_indirect_lighting");

        pass.set_pipeline(gi_initial_and_temporal_pipeline);
        pass.set_push_constants(
            0,
            bytemuck::cast_slice(&[frame_index, solari_lighting.reset as u32]),
        );
        pass.dispatch_workgroups(dx, dy, 1);

        pass.set_pipeline(gi_spatial_and_shade_pipeline);
        pass.set_push_constants(
            0,
            bytemuck::cast_slice(&[frame_index, solari_lighting.reset as u32]),
        );
        pass.dispatch_workgroups(dx, dy, 1);

        d.end(&mut pass);

        let d = diagnostics.time_span(&mut pass, "solari_lighting/specular_indirect_lighting");
        pass.set_pipeline(specular_gi_pipeline);
        pass.set_push_constants(
            0,
            bytemuck::cast_slice(&[frame_index, solari_lighting.reset as u32]),
        );
        pass.dispatch_workgroups(dx, dy, 1);
        d.end(&mut pass);

        Ok(())
    }
}

impl FromWorld for SolariLightingNode {
    fn from_world(world: &mut World) -> Self {
        let pipeline_cache = world.resource::<PipelineCache>();
        let scene_bindings = world.resource::<RaytracingSceneBindings>();

        let bind_group_layout = BindGroupLayoutDescriptor::new(
            "solari_lighting_bind_group_layout",
            &BindGroupLayoutEntries::sequential(
                ShaderStages::COMPUTE,
                (
                    texture_storage_2d(
                        ViewTarget::TEXTURE_FORMAT_HDR,
                        StorageTextureAccess::ReadWrite,
                    ),
                    storage_buffer_sized(false, None),
                    storage_buffer_sized(false, None),
                    storage_buffer_sized(false, None),
                    texture_2d(TextureSampleType::Uint),
                    texture_depth_2d(),
                    texture_2d(TextureSampleType::Float { filterable: true }),
                    texture_2d(TextureSampleType::Uint),
                    texture_depth_2d(),
                    uniform_buffer::<ViewUniform>(true),
                    uniform_buffer::<PreviousViewData>(true),
                    storage_buffer_sized(false, None),
                    storage_buffer_sized(false, None),
                    storage_buffer_sized(false, None),
                    storage_buffer_sized(false, None),
                    storage_buffer_sized(false, None),
                    storage_buffer_sized(false, None),
                    storage_buffer_sized(false, None),
                    storage_buffer_sized(false, None),
                    storage_buffer_sized(false, None),
                    storage_buffer_sized(false, None),
                    storage_buffer_sized(false, None),
                    storage_buffer_sized(false, None),
                ),
            ),
        );

        let bind_group_layout_world_cache_active_cells_dispatch = BindGroupLayoutDescriptor::new(
            "solari_lighting_bind_group_layout_world_cache_active_cells_dispatch",
            &BindGroupLayoutEntries::single(
                ShaderStages::COMPUTE,
                storage_buffer_sized(false, None),
            ),
        );

        #[cfg(all(feature = "dlss", not(feature = "force_disable_dlss")))]
        let bind_group_layout_resolve_dlss_rr_textures = BindGroupLayoutDescriptor::new(
            "solari_lighting_bind_group_layout_resolve_dlss_rr_textures",
            &BindGroupLayoutEntries::sequential(
                ShaderStages::COMPUTE,
                (
                    texture_storage_2d(TextureFormat::Rgba8Unorm, StorageTextureAccess::WriteOnly),
                    texture_storage_2d(TextureFormat::Rgba8Unorm, StorageTextureAccess::WriteOnly),
                    texture_storage_2d(TextureFormat::Rgba16Float, StorageTextureAccess::WriteOnly),
                    texture_storage_2d(TextureFormat::Rg16Float, StorageTextureAccess::WriteOnly),
                ),
            ),
        );

        let create_pipeline = |label: &'static str,
                               entry_point: &'static str,
                               shader: Handle<Shader>,
                               extra_bind_group_layout: Option<&BindGroupLayoutDescriptor>,
                               extra_shader_defs: Vec<ShaderDefVal>| {
            let mut layout = vec![
                scene_bindings.bind_group_layout.clone(),
                bind_group_layout.clone(),
            ];
            if let Some(extra_bind_group_layout) = extra_bind_group_layout {
                layout.push(extra_bind_group_layout.clone());
            }

            let mut shader_defs = vec![ShaderDefVal::UInt(
                "WORLD_CACHE_SIZE".into(),
                WORLD_CACHE_SIZE as u32,
            )];
            shader_defs.extend_from_slice(&extra_shader_defs);

            pipeline_cache.queue_compute_pipeline(ComputePipelineDescriptor {
                label: Some(label.into()),
                layout,
                push_constant_ranges: vec![PushConstantRange {
                    stages: ShaderStages::COMPUTE,
                    range: 0..8,
                }],
                shader,
                shader_defs,
                entry_point: Some(entry_point.into()),
                ..default()
            })
        };

        Self {
            bind_group_layout: bind_group_layout.clone(),
            bind_group_layout_world_cache_active_cells_dispatch:
                bind_group_layout_world_cache_active_cells_dispatch.clone(),
            #[cfg(all(feature = "dlss", not(feature = "force_disable_dlss")))]
            bind_group_layout_resolve_dlss_rr_textures: bind_group_layout_resolve_dlss_rr_textures
                .clone(),
            decay_world_cache_pipeline: create_pipeline(
                "solari_lighting_decay_world_cache_pipeline",
                "decay_world_cache",
                load_embedded_asset!(world, "world_cache_compact.wgsl"),
                Some(&bind_group_layout_world_cache_active_cells_dispatch),
                vec!["WORLD_CACHE_NON_ATOMIC_LIFE_BUFFER".into()],
            ),
            compact_world_cache_single_block_pipeline: create_pipeline(
                "solari_lighting_compact_world_cache_single_block_pipeline",
                "compact_world_cache_single_block",
                load_embedded_asset!(world, "world_cache_compact.wgsl"),
                Some(&bind_group_layout_world_cache_active_cells_dispatch),
                vec!["WORLD_CACHE_NON_ATOMIC_LIFE_BUFFER".into()],
            ),
            compact_world_cache_blocks_pipeline: create_pipeline(
                "solari_lighting_compact_world_cache_blocks_pipeline",
                "compact_world_cache_blocks",
                load_embedded_asset!(world, "world_cache_compact.wgsl"),
                Some(&bind_group_layout_world_cache_active_cells_dispatch),
                vec![],
            ),
            compact_world_cache_write_active_cells_pipeline: create_pipeline(
                "solari_lighting_compact_world_cache_write_active_cells_pipeline",
                "compact_world_cache_write_active_cells",
                load_embedded_asset!(world, "world_cache_compact.wgsl"),
                Some(&bind_group_layout_world_cache_active_cells_dispatch),
                vec!["WORLD_CACHE_NON_ATOMIC_LIFE_BUFFER".into()],
            ),
            update_world_cache_lights_pipeline: create_pipeline(
                "solari_lighting_update_world_cache_lights_pipeline",
                "update_lights",
                load_embedded_asset!(world, "world_cache_update.wgsl"),
                None,
                vec!["WORLD_CACHE_UPDATE_LIGHTS".into()],
            ),
            sample_for_world_cache_pipeline: create_pipeline(
                "solari_lighting_sample_for_world_cache_pipeline",
                "sample_radiance",
                load_embedded_asset!(world, "world_cache_update.wgsl"),
                None,
                vec!["WORLD_CACHE_QUERY_ATOMIC_MAX_LIFETIME".into()],
            ),
            blend_new_world_cache_samples_pipeline: create_pipeline(
                "solari_lighting_blend_new_world_cache_samples_pipeline",
                "blend_new_samples",
                load_embedded_asset!(world, "world_cache_update.wgsl"),
                None,
                vec![],
            ),
            presample_light_tiles_pipeline: create_pipeline(
                "solari_lighting_presample_light_tiles_pipeline",
                "presample_light_tiles",
                load_embedded_asset!(world, "presample_light_tiles.wgsl"),
                None,
                vec![],
            ),
            di_shade_pipeline: create_pipeline(
                "solari_lighting_di_shade_pipeline",
                "shade",
                load_embedded_asset!(world, "shade_di.wgsl"),
                None,
                vec![],
            ),
            gi_initial_and_temporal_pipeline: create_pipeline(
                "solari_lighting_gi_initial_and_temporal_pipeline",
                "initial_and_temporal",
                load_embedded_asset!(world, "restir_gi.wgsl"),
                None,
                vec![],
            ),
            gi_spatial_and_shade_pipeline: create_pipeline(
                "solari_lighting_gi_spatial_and_shade_pipeline",
                "spatial_and_shade",
                load_embedded_asset!(world, "restir_gi.wgsl"),
                None,
                vec![],
            ),
            specular_gi_pipeline: create_pipeline(
                "solari_lighting_specular_gi_pipeline",
                "specular_gi",
                load_embedded_asset!(world, "specular_gi.wgsl"),
                None,
                vec![],
            ),
            #[cfg(all(feature = "dlss", not(feature = "force_disable_dlss")))]
            resolve_dlss_rr_textures_pipeline: create_pipeline(
                "solari_lighting_resolve_dlss_rr_textures_pipeline",
                "resolve_dlss_rr_textures",
                load_embedded_asset!(world, "resolve_dlss_rr_textures.wgsl"),
                Some(&bind_group_layout_resolve_dlss_rr_textures),
                vec![],
            ),
        }
    }
}<|MERGE_RESOLUTION|>--- conflicted
+++ resolved
@@ -14,12 +14,8 @@
     query::QueryItem,
     world::{FromWorld, World},
 };
-<<<<<<< HEAD
-use bevy_image::ToExtents;
 #[cfg(all(feature = "dlss", not(feature = "force_disable_dlss")))]
 use bevy_render::render_resource::TextureFormat;
-=======
->>>>>>> 46b2a98c
 use bevy_render::{
     diagnostic::RecordDiagnostics,
     render_graph::{NodeRunError, RenderGraphContext, ViewNode},
@@ -309,20 +305,15 @@
             0,
         );
 
-<<<<<<< HEAD
         pass.set_pipeline(blend_new_world_cache_samples_pipeline);
         pass.dispatch_workgroups_indirect(
             &solari_lighting_resources.world_cache_active_cells_dispatch,
-=======
+            0,
+        );
+
         d.end(&mut pass);
 
         let d = diagnostics.time_span(&mut pass, "solari_lighting/direct_lighting");
-
-        pass.set_pipeline(di_initial_and_temporal_pipeline);
-        pass.set_push_constants(
->>>>>>> 46b2a98c
-            0,
-        );
 
         pass.set_pipeline(di_shade_pipeline);
         pass.set_push_constants(
