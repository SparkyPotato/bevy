--- conflicted
+++ resolved
@@ -28,7 +28,7 @@
 }
 #import bevy_solari::presample_light_tiles::unpack_light_sample
 #import bevy_solari::sampling::{light_contribution_no_trace, select_random_light, select_random_light_inverse_pdf, trace_light_visibility, calculate_light_contribution}
-#import bevy_solari::scene_bindings::ResolvedMaterial
+#import bevy_solari::scene_bindings::{light_sources, LIGHT_SOURCE_KIND_DIRECTIONAL, ResolvedMaterial}
 
 /// How responsive the world cache is to changes in lighting (higher is less responsive, lower is more responsive)
 const WORLD_CACHE_MAX_TEMPORAL_SAMPLES: f32 = 32.0;
@@ -48,13 +48,8 @@
 const WORLD_CACHE_CELL_CONFIDENCE_LUM_MIN: f32 = 0.1;
 const WORLD_CACHE_CELL_CONFIDENCE_LUM_MAX: f32 = 0.3;
 
-<<<<<<< HEAD
 /// The size of a cache cell at the lowest LOD in meters
 const WORLD_CACHE_POSITION_BASE_CELL_SIZE: f32 = 0.1;
-=======
-/// Size of a cache cell at the lowest LOD in meters
-const WORLD_CACHE_POSITION_BASE_CELL_SIZE: f32 = 0.25;
->>>>>>> 7a7fe9f3
 /// How fast the world cache transitions between LODs as a function of distance to the camera
 const WORLD_CACHE_POSITION_LOD_SCALE: f32 = 8.0;
 
@@ -68,27 +63,7 @@
     jittered_position: vec3<f32>,
 }
 
-<<<<<<< HEAD
 fn hash_for_cache(rng: ptr<function, u32>, world_position: vec3<f32>, world_normal: vec3<f32>, view_position: vec3<f32>) -> WorldCacheHashData {
-=======
-@group(1) @binding(14) var<storage, read_write> world_cache_checksums: array<atomic<u32>, #{WORLD_CACHE_SIZE}>;
-#ifdef WORLD_CACHE_NON_ATOMIC_LIFE_BUFFER
-@group(1) @binding(15) var<storage, read_write> world_cache_life: array<u32, #{WORLD_CACHE_SIZE}>;
-#else
-@group(1) @binding(15) var<storage, read_write> world_cache_life: array<atomic<u32>, #{WORLD_CACHE_SIZE}>;
-#endif
-@group(1) @binding(16) var<storage, read_write> world_cache_radiance: array<vec4<f32>, #{WORLD_CACHE_SIZE}>;
-@group(1) @binding(17) var<storage, read_write> world_cache_geometry_data: array<WorldCacheGeometryData, #{WORLD_CACHE_SIZE}>;
-@group(1) @binding(18) var<storage, read_write> world_cache_luminance_deltas: array<f32, #{WORLD_CACHE_SIZE}>;
-@group(1) @binding(19) var<storage, read_write> world_cache_active_cells_new_radiance: array<vec3<f32>, #{WORLD_CACHE_SIZE}>;
-@group(1) @binding(20) var<storage, read_write> world_cache_a: array<u32, #{WORLD_CACHE_SIZE}>;
-@group(1) @binding(21) var<storage, read_write> world_cache_b: array<u32, 1024u>;
-@group(1) @binding(22) var<storage, read_write> world_cache_active_cell_indices: array<u32, #{WORLD_CACHE_SIZE}>;
-@group(1) @binding(23) var<storage, read_write> world_cache_active_cells_count: u32;
-
-#ifndef WORLD_CACHE_NON_ATOMIC_LIFE_BUFFER
-fn query_world_cache(world_position: vec3<f32>, world_normal: vec3<f32>, view_position: vec3<f32>, cell_lifetime: u32, rng: ptr<function, u32>) -> vec3<f32> {
->>>>>>> 7a7fe9f3
     let cell_size = get_cell_size(world_position, view_position);
 
     // https://tomclabault.github.io/blog/2025/regir, jitter_world_position_tangent_plane
@@ -104,19 +79,26 @@
     return WorldCacheHashData(key, checksum, jittered_position);
 }
 
-fn query_world_cache_radiance(rng: ptr<function, u32>, world_position: vec3<f32>, world_normal: vec3<f32>, view_position: vec3<f32>) -> vec3<f32> {
+fn query_world_cache_radiance(rng: ptr<function, u32>, world_position: vec3<f32>, world_normal: vec3<f32>, view_position: vec3<f32>, cell_lifetime: u32) -> vec3<f32> {
     var hash = hash_for_cache(rng, world_position, world_normal, view_position);
 
     for (var i = 0u; i < WORLD_CACHE_MAX_SEARCH_STEPS; i++) {
-<<<<<<< HEAD
         let existing_checksum = atomicCompareExchangeWeak(&world_cache_checksums[hash.key], WORLD_CACHE_EMPTY_CELL, hash.checksum).old_value;
+
+        // Cell already exists or is empty - reset lifetime
+        if existing_checksum == hash.checksum || existing_checksum == WORLD_CACHE_EMPTY_CELL {
+#ifndef WORLD_CACHE_QUERY_ATOMIC_MAX_LIFETIME
+            atomicStore(&world_cache_life[hash.key], cell_lifetime);
+#else
+            atomicMax(&world_cache_life[hash.key], cell_lifetime);
+#endif
+        }
+
         if existing_checksum == hash.checksum {
-            // Cache entry already exists - get radiance and reset cell lifetime
-            atomicStore(&world_cache_life[hash.key], WORLD_CACHE_CELL_LIFETIME);
+            // Cache entry already exists - get radiance
             return world_cache_radiance[hash.key].rgb;
         } else if existing_checksum == WORLD_CACHE_EMPTY_CELL {
-            // Cell is empty - reset cell lifetime so that it starts getting updated next frame
-            atomicStore(&world_cache_life[hash.key], WORLD_CACHE_CELL_LIFETIME);
+            // Cell is empty - initialize it
             world_cache_geometry_data[hash.key].world_position = hash.jittered_position;
             world_cache_geometry_data[hash.key].world_normal = world_normal;
             world_cache_light_data[hash.key].visible_light_count = 0u;
@@ -168,24 +150,6 @@
             }
 
             atomicStore(&world_cache_life[key], WORLD_CACHE_CELL_LIFETIME);
-=======
-        let existing_checksum = atomicCompareExchangeWeak(&world_cache_checksums[key], WORLD_CACHE_EMPTY_CELL, checksum).old_value;
-
-        // Cell already exists or is empty - reset lifetime
-        if existing_checksum == checksum || existing_checksum == WORLD_CACHE_EMPTY_CELL {
-#ifndef WORLD_CACHE_QUERY_ATOMIC_MAX_LIFETIME
-            atomicStore(&world_cache_life[key], cell_lifetime);
-#else
-            atomicMax(&world_cache_life[key], cell_lifetime);
-#endif
-        }
-
-        if existing_checksum == checksum {
-            // Cache entry already exists - get radiance
-            return world_cache_radiance[key].rgb;
-        } else if existing_checksum == WORLD_CACHE_EMPTY_CELL {
-            // Cell is empty - initialize it
->>>>>>> 7a7fe9f3
             world_cache_geometry_data[key].world_position = jittered_position;
             world_cache_geometry_data[key].world_normal = world_normal;
             world_cache_light_data[key].visible_light_count = 0u;
@@ -198,14 +162,19 @@
     return WorldCacheLightDataRead(0u, 0u, array<WorldCacheSingleLightData, WORLD_CACHE_CELL_LIGHT_COUNT>());
 }
 
-fn write_world_cache_light(rng: ptr<function, u32>, cell: EvaluatedLighting, world_position: vec3<f32>, world_normal: vec3<f32>, view_position: vec3<f32>, exposure: f32) {
+fn write_world_cache_light(rng: ptr<function, u32>, cell: EvaluatedLighting, world_position: vec3<f32>, world_normal: vec3<f32>, view_position: vec3<f32>, cell_lifetime: u32, exposure: f32) {
     var hash = hash_for_cache(rng, world_position, world_normal, view_position);
 
     for (var i = 0u; i < WORLD_CACHE_MAX_SEARCH_STEPS; i++) {
         let existing_checksum = atomicCompareExchangeWeak(&world_cache_checksums[hash.key], WORLD_CACHE_EMPTY_CELL, hash.checksum).old_value;
+
+        // Cell already exists or is empty - reset lifetime
         if existing_checksum == hash.checksum || existing_checksum == WORLD_CACHE_EMPTY_CELL {
-            // Empty or exists - reset cell lifetime
-            atomicStore(&world_cache_life[hash.key], WORLD_CACHE_CELL_LIFETIME);
+#ifndef WORLD_CACHE_QUERY_ATOMIC_MAX_LIFETIME
+            atomicStore(&world_cache_life[hash.key], cell_lifetime);
+#else
+            atomicMax(&world_cache_life[hash.key], cell_lifetime);
+#endif
 
             let index = atomicAdd(&world_cache_light_data_new_lights[hash.key].visible_light_count, 1u) & (WORLD_CACHE_CELL_LIGHT_COUNT - 1u);
             let packed = (u64(bitcast<u32>(cell.data.weight)) << 32u) | u64(cell.data.light);
@@ -336,6 +305,14 @@
     var weight_sum = 0.0;
     for (var i = 0u; i < samples; i++) {
         let tile_sample = light_tile_samples[light_tile_start + rand_range_u(1024u, rng)];
+        var already_sampled = false;
+        for (var j = 0u; j < cell.visible_light_count; j++) {
+            if tile_sample.light_id == cell.visible_lights[j].light {
+                already_sampled = true;
+            }
+        }
+        if already_sampled { continue; }
+
         let sample = unpack_light_sample(tile_sample);
         let direct_lighting = calculate_light_contribution(sample, world_position, world_normal);
         let brdf = evaluate_brdf(world_normal, wo, direct_lighting.wi, material);
@@ -354,7 +331,26 @@
         }
     }
 
-    let base_inverse_pdf = select_random_light_inverse_pdf(selected);
+    let selected_base_light = selected >> 16u;
+    var base_light_offset = 0u;
+    var sub_light_offset = 0u;
+    for (var i = 0u; i < cell.visible_light_count; i++) {
+        let this_base_light = cell.visible_lights[i].light >> 16u;
+        let light_source = light_sources[this_base_light];
+        if light_source.kind == LIGHT_SOURCE_KIND_DIRECTIONAL {
+            base_light_offset++; // We have already sampled this directional light
+        } else if this_base_light == selected_base_light {
+            sub_light_offset++; // We have already sampled this triangle, but can still sample from the mesh!
+        }
+    }
+
+    let light_count = arrayLength(&light_sources);
+    let light_source = light_sources[selected_base_light];
+    var triangle_count = 1u;
+    if light_source.kind != LIGHT_SOURCE_KIND_DIRECTIONAL {
+        triangle_count = light_source.kind >> 1u;
+    }
+    let base_inverse_pdf =  f32(light_count - min(base_light_offset, light_count)) * f32(triangle_count - sub_light_offset);
     return SelectedLight(selected, selected_weight, weight_sum, base_inverse_pdf);
 }
 
