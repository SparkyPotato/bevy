#import bevy_pbr::pbr_functions::calculate_tbn_mikktspace
#import bevy_render::maths::{orthonormalize, PI}
#import bevy_render::view::View
#import bevy_solari::brdf::{evaluate_brdf, evaluate_specular_brdf}
#import bevy_solari::gbuffer_utils::gpixel_resolve
<<<<<<< HEAD
#import bevy_solari::realtime_bindings::{view_output, gi_reservoirs_a, gbuffer, depth_buffer, view, constants}
#import bevy_solari::sampling::{sample_ggx_vndf, ggx_vndf_pdf}
#import bevy_solari::scene_bindings::{trace_ray, resolve_ray_hit_full, RAY_T_MIN, RAY_T_MAX}
#import bevy_solari::world_cache::{query_world_cache_radiance, WORLD_CACHE_CELL_LIFETIME}
=======
#import bevy_solari::sampling::{sample_random_light, random_emissive_light_pdf, sample_ggx_vndf, ggx_vndf_pdf, power_heuristic}
#import bevy_solari::scene_bindings::{trace_ray, resolve_ray_hit_full, ResolvedRayHitFull, RAY_T_MIN, RAY_T_MAX}
#import bevy_solari::world_cache::{query_world_cache, WORLD_CACHE_CELL_LIFETIME}

@group(1) @binding(0) var view_output: texture_storage_2d<rgba16float, read_write>;
@group(1) @binding(5) var<storage, read_write> gi_reservoirs_a: array<Reservoir>;
@group(1) @binding(7) var gbuffer: texture_2d<u32>;
@group(1) @binding(8) var depth_buffer: texture_depth_2d;
@group(1) @binding(12) var<uniform> view: View;
struct PushConstants { frame_index: u32, reset: u32 }
var<push_constant> constants: PushConstants;
>>>>>>> 46b2a98c

const DIFFUSE_GI_REUSE_ROUGHNESS_THRESHOLD: f32 = 0.4;
const WORLD_CACHE_TERMINATION_ROUGHNESS_THRESHOLD: f32 = 0.4;

@compute @workgroup_size(8, 8, 1)
fn specular_gi(@builtin(global_invocation_id) global_id: vec3<u32>) {
    if any(global_id.xy >= vec2u(view.main_pass_viewport.zw)) { return; }

    let pixel_index = global_id.x + global_id.y * u32(view.main_pass_viewport.z);
    var rng = pixel_index + constants.frame_index;

    let depth = textureLoad(depth_buffer, global_id.xy, 0);
    if depth == 0.0 {
        return;
    }
    let surface = gpixel_resolve(textureLoad(gbuffer, global_id.xy, 0), depth, global_id.xy, view.main_pass_viewport.zw, view.world_from_clip);

    let wo = normalize(view.world_position - surface.world_position);

    var radiance: vec3<f32>;
    var wi: vec3<f32>;
    if surface.material.roughness > DIFFUSE_GI_REUSE_ROUGHNESS_THRESHOLD {
        // Surface is very rough, reuse the ReSTIR GI reservoir
        let gi_reservoir = gi_reservoirs_a[pixel_index];
        wi = normalize(gi_reservoir.sample_point_world_position - surface.world_position);
        radiance = gi_reservoir.radiance * gi_reservoir.unbiased_contribution_weight;
    } else {
        // Surface is glossy or mirror-like, trace a new path
        let TBN = orthonormalize(surface.world_normal);
        let T = TBN[0];
        let B = TBN[1];
        let N = TBN[2];
        let wo_tangent = vec3(dot(wo, T), dot(wo, B), dot(wo, N));
        let wi_tangent = sample_ggx_vndf(wo_tangent, surface.material.roughness, &rng);
        wi = wi_tangent.x * T + wi_tangent.y * B + wi_tangent.z * N;
        let pdf = ggx_vndf_pdf(wo_tangent, wi_tangent, surface.material.roughness);

        radiance = trace_glossy_path(surface.world_position, wi, &rng) / pdf;
    }

    let brdf = evaluate_specular_brdf(surface.world_normal, wo, wi, surface.material.base_color, surface.material.metallic,
        surface.material.reflectance, surface.material.perceptual_roughness, surface.material.roughness);
    let cos_theta = saturate(dot(wi, surface.world_normal));
    radiance *= brdf * cos_theta * view.exposure;

    var pixel_color = textureLoad(view_output, global_id.xy);
    pixel_color += vec4(radiance, 0.0);
    textureStore(view_output, global_id.xy, pixel_color);

#ifdef VISUALIZE_WORLD_CACHE
    textureStore(view_output, global_id.xy, vec4(query_world_cache_radiance(&rng, surface.world_position, surface.world_normal, view.world_position) * view.exposure, 1.0));
#endif
}

fn trace_glossy_path(initial_ray_origin: vec3<f32>, initial_wi: vec3<f32>, rng: ptr<function, u32>) -> vec3<f32> {
    var ray_origin = initial_ray_origin;
    var wi = initial_wi;
    var surface_perfectly_specular = false;
    var p_bounce = 0.0;

    // Trace up to three bounces, getting the net throughput from them
    var radiance = vec3(0.0);
    var throughput = vec3(1.0);
    for (var i = 0u; i < 3u; i += 1u) {
        // Trace ray
        let ray = trace_ray(ray_origin, wi, RAY_T_MIN, RAY_T_MAX, RAY_FLAG_NONE);
        if ray.kind == RAY_QUERY_INTERSECTION_NONE { break; }
        let ray_hit = resolve_ray_hit_full(ray);

<<<<<<< HEAD
        // Add world cache contribution
        let diffuse_brdf = ray_hit.material.base_color / PI;
        radiance += throughput * diffuse_brdf * query_world_cache_radiance(rng, ray_hit.world_position, ray_hit.geometric_world_normal, view.world_position, WORLD_CACHE_CELL_LIFETIME);

        // Surface is very rough, terminate path in the world cache
        if ray_hit.material.roughness > 0.1 && i != 0u { break; }

        // Sample new ray direction from the GGX BRDF for next bounce
=======
>>>>>>> 46b2a98c
        let TBN = calculate_tbn_mikktspace(ray_hit.world_normal, ray_hit.world_tangent);
        let T = TBN[0];
        let B = TBN[1];
        let N = TBN[2];

        let wo = -wi;
        let wo_tangent = vec3(dot(wo, T), dot(wo, B), dot(wo, N));

        // Add emissive contribution (but not on the first bounce, since ReSTIR DI handles that)
        if i != 0u {
            radiance += throughput * emissive_mis_weight(p_bounce, ray_hit, surface_perfectly_specular) * ray_hit.material.emissive;
        }

        // Should not perform NEE for mirror-like surfaces
        surface_perfectly_specular = ray_hit.material.roughness <= 0.001 && ray_hit.material.metallic > 0.9999;

        if ray_hit.material.roughness > WORLD_CACHE_TERMINATION_ROUGHNESS_THRESHOLD && i != 0u {
            // Surface is very rough, terminate path in the world cache
            let diffuse_brdf = ray_hit.material.base_color / PI;
            radiance += throughput * diffuse_brdf * query_world_cache(ray_hit.world_position, ray_hit.geometric_world_normal, view.world_position, WORLD_CACHE_CELL_LIFETIME, rng);
            break;
        } else if !surface_perfectly_specular {
            // Sample direct lighting (NEE)
            let direct_lighting = sample_random_light(ray_hit.world_position, ray_hit.world_normal, rng);
            let direct_lighting_brdf = evaluate_brdf(ray_hit.world_normal, wo, direct_lighting.wi, ray_hit.material);
            let mis_weight = nee_mis_weight(direct_lighting.inverse_pdf, direct_lighting.brdf_rays_can_hit, wo_tangent, direct_lighting.wi, ray_hit, TBN);
            radiance += throughput * mis_weight * direct_lighting.radiance * direct_lighting.inverse_pdf * direct_lighting_brdf;
        }

        // Sample new ray direction from the GGX BRDF for next bounce
        let wi_tangent = sample_ggx_vndf(wo_tangent, ray_hit.material.roughness, rng);
        wi = wi_tangent.x * T + wi_tangent.y * B + wi_tangent.z * N;
        ray_origin = ray_hit.world_position;

        // Update throughput for next bounce
        p_bounce = ggx_vndf_pdf(wo_tangent, wi_tangent, ray_hit.material.roughness);
        let brdf = evaluate_brdf(N, wo, wi, ray_hit.material);
        let cos_theta = saturate(dot(wi, N));
        throughput *= (brdf * cos_theta) / p_bounce;
    }

    return radiance;
<<<<<<< HEAD
=======
}

fn emissive_mis_weight(p_bounce: f32, ray_hit: ResolvedRayHitFull, previous_surface_perfectly_specular: bool) -> f32 {
    if previous_surface_perfectly_specular { return 1.0; }

    let p_light = random_emissive_light_pdf(ray_hit);
    return power_heuristic(p_bounce, p_light);
}

fn nee_mis_weight(inverse_p_light: f32, brdf_rays_can_hit: bool, wo_tangent: vec3<f32>, wi: vec3<f32>, ray_hit: ResolvedRayHitFull, TBN: mat3x3<f32>) -> f32 {
    if !brdf_rays_can_hit {
        return 1.0;
    }

    let T = TBN[0];
    let B = TBN[1];
    let N = TBN[2];
    let wi_tangent = vec3(dot(wi, T), dot(wi, B), dot(wi, N));

    let p_light = 1.0 / inverse_p_light;
    let p_bounce = ggx_vndf_pdf(wo_tangent, wi_tangent, ray_hit.material.roughness);
    return power_heuristic(p_light, p_bounce);
}

// Don't adjust the size of this struct without also adjusting GI_RESERVOIR_STRUCT_SIZE.
struct Reservoir {
    sample_point_world_position: vec3<f32>,
    weight_sum: f32,
    radiance: vec3<f32>,
    confidence_weight: f32,
    sample_point_world_normal: vec3<f32>,
    unbiased_contribution_weight: f32,
>>>>>>> 46b2a98c
}<|MERGE_RESOLUTION|>--- conflicted
+++ resolved
@@ -3,24 +3,10 @@
 #import bevy_render::view::View
 #import bevy_solari::brdf::{evaluate_brdf, evaluate_specular_brdf}
 #import bevy_solari::gbuffer_utils::gpixel_resolve
-<<<<<<< HEAD
 #import bevy_solari::realtime_bindings::{view_output, gi_reservoirs_a, gbuffer, depth_buffer, view, constants}
 #import bevy_solari::sampling::{sample_ggx_vndf, ggx_vndf_pdf}
 #import bevy_solari::scene_bindings::{trace_ray, resolve_ray_hit_full, RAY_T_MIN, RAY_T_MAX}
 #import bevy_solari::world_cache::{query_world_cache_radiance, WORLD_CACHE_CELL_LIFETIME}
-=======
-#import bevy_solari::sampling::{sample_random_light, random_emissive_light_pdf, sample_ggx_vndf, ggx_vndf_pdf, power_heuristic}
-#import bevy_solari::scene_bindings::{trace_ray, resolve_ray_hit_full, ResolvedRayHitFull, RAY_T_MIN, RAY_T_MAX}
-#import bevy_solari::world_cache::{query_world_cache, WORLD_CACHE_CELL_LIFETIME}
-
-@group(1) @binding(0) var view_output: texture_storage_2d<rgba16float, read_write>;
-@group(1) @binding(5) var<storage, read_write> gi_reservoirs_a: array<Reservoir>;
-@group(1) @binding(7) var gbuffer: texture_2d<u32>;
-@group(1) @binding(8) var depth_buffer: texture_depth_2d;
-@group(1) @binding(12) var<uniform> view: View;
-struct PushConstants { frame_index: u32, reset: u32 }
-var<push_constant> constants: PushConstants;
->>>>>>> 46b2a98c
 
 const DIFFUSE_GI_REUSE_ROUGHNESS_THRESHOLD: f32 = 0.4;
 const WORLD_CACHE_TERMINATION_ROUGHNESS_THRESHOLD: f32 = 0.4;
@@ -90,17 +76,6 @@
         if ray.kind == RAY_QUERY_INTERSECTION_NONE { break; }
         let ray_hit = resolve_ray_hit_full(ray);
 
-<<<<<<< HEAD
-        // Add world cache contribution
-        let diffuse_brdf = ray_hit.material.base_color / PI;
-        radiance += throughput * diffuse_brdf * query_world_cache_radiance(rng, ray_hit.world_position, ray_hit.geometric_world_normal, view.world_position, WORLD_CACHE_CELL_LIFETIME);
-
-        // Surface is very rough, terminate path in the world cache
-        if ray_hit.material.roughness > 0.1 && i != 0u { break; }
-
-        // Sample new ray direction from the GGX BRDF for next bounce
-=======
->>>>>>> 46b2a98c
         let TBN = calculate_tbn_mikktspace(ray_hit.world_normal, ray_hit.world_tangent);
         let T = TBN[0];
         let B = TBN[1];
@@ -143,8 +118,6 @@
     }
 
     return radiance;
-<<<<<<< HEAD
-=======
 }
 
 fn emissive_mis_weight(p_bounce: f32, ray_hit: ResolvedRayHitFull, previous_surface_perfectly_specular: bool) -> f32 {
@@ -177,5 +150,4 @@
     confidence_weight: f32,
     sample_point_world_normal: vec3<f32>,
     unbiased_contribution_weight: f32,
->>>>>>> 46b2a98c
 }