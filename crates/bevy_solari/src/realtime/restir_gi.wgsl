--- conflicted
+++ resolved
@@ -78,7 +78,7 @@
 
     var pixel_color = textureLoad(view_output, global_id.xy);
     pixel_color += vec4(merge_result.selected_sample_radiance * combined_reservoir.unbiased_contribution_weight * view.exposure, 0.0);
-    // textureStore(view_output, global_id.xy, pixel_color);
+    textureStore(view_output, global_id.xy, pixel_color);
 }
 
 fn generate_initial_reservoir(world_position: vec3<f32>, world_normal: vec3<f32>, rng: ptr<function, u32>) -> Reservoir {
@@ -101,14 +101,6 @@
     reservoir.sample_point_world_normal = sample_point.world_normal;
     reservoir.confidence_weight = 1.0;
 
-<<<<<<< HEAD
-    let sample_point_diffuse_brdf = sample_point.material.base_color / PI;
-    let direct_lighting = sample_with_light_tree(sample_point.world_position, sample_point.world_normal, rng);
-    reservoir.radiance = direct_lighting.radiance * sample_point_diffuse_brdf;
-
-    let inverse_uniform_hemisphere_pdf = PI_2;
-    reservoir.unbiased_contribution_weight = inverse_uniform_hemisphere_pdf;
-=======
 #ifdef NO_WORLD_CACHE
     let direct_lighting = sample_random_light(sample_point.world_position, sample_point.world_normal, rng);
     reservoir.radiance = direct_lighting.radiance;
@@ -120,7 +112,6 @@
 
     let sample_point_diffuse_brdf = sample_point.material.base_color / PI;
     reservoir.radiance *= sample_point_diffuse_brdf;
->>>>>>> 95f2a82b
 
     return reservoir;
 }
