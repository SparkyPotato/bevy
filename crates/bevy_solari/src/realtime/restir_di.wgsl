--- conflicted
+++ resolved
@@ -102,12 +102,7 @@
 
     var reservoir_target_function = 0.0;
     var light_sample_world_position = vec4(0.0);
-<<<<<<< HEAD
-    var weight_sum = 0.0;
-    let mis_weight = 1.0 / f32(INITIAL_SAMPLES);
-=======
     var selected_tile_sample = 0u;
->>>>>>> f858c0d6
     for (var i = 0u; i < INITIAL_SAMPLES; i++) {
         let tile_sample = light_tile_start + rand_range_u(1024u, rng);
         let resolved_light_sample = unpack_resolved_light_sample(light_tile_resolved_samples[tile_sample], view.exposure);
@@ -119,15 +114,9 @@
         weight_sum += resampling_weight;
 
         if rand_f(rng) < resampling_weight / weight_sum {
-<<<<<<< HEAD
-            reservoir.sample = light_tile_samples[tile_sample];
-            reservoir_target_function = target_function;
-            light_sample_world_position = resolved_light_sample.world_position;
-=======
             reservoir_target_function = target_function;
             light_sample_world_position = resolved_light_sample.world_position;
             selected_tile_sample = tile_sample;
->>>>>>> f858c0d6
         }
     }
 
@@ -255,13 +244,8 @@
 fn empty_reservoir() -> Reservoir {
     return Reservoir(
         LightSample(NULL_RESERVOIR_SAMPLE, 0u),
-<<<<<<< HEAD
         0.0,
         0.0,
-=======
-        0.0,
-        0.0,
->>>>>>> f858c0d6
     );
 }
 
