mod extract;
mod node;
mod prepare;

use crate::SolariPlugins;
use bevy_app::{App, Plugin};
use bevy_asset::embedded_asset;
use bevy_core_pipeline::{
    core_3d::graph::{Core3d, Node3d},
    prepass::{DeferredPrepass, DepthPrepass, MotionVectorPrepass},
};
use bevy_ecs::{component::Component, reflect::ReflectComponent, schedule::IntoScheduleConfigs};
use bevy_pbr::DefaultOpaqueRendererMethod;
use bevy_reflect::{std_traits::ReflectDefault, Reflect};
use bevy_render::{
    render_graph::{RenderGraphExt, ViewNodeRunner},
    renderer::RenderDevice,
    view::Hdr,
    ExtractSchedule, Render, RenderApp, RenderSystems,
};
use bevy_shader::load_shader_library;
use extract::extract_solari_lighting;
use node::SolariLightingNode;
use prepare::prepare_solari_lighting_resources;
use tracing::warn;

/// Raytraced direct and indirect lighting.
///
/// When using this plugin, it's highly recommended to set `shadows_enabled: false` on all lights, as Solari replaces
/// traditional shadow mapping.
pub struct SolariLightingPlugin;

impl Plugin for SolariLightingPlugin {
    fn build(&self, app: &mut App) {
<<<<<<< HEAD
        embedded_asset!(app, "shade_di.wgsl");
=======
        load_shader_library!(app, "gbuffer_utils.wgsl");
        load_shader_library!(app, "presample_light_tiles.wgsl");
        embedded_asset!(app, "restir_di.wgsl");
>>>>>>> a50cd8d3
        embedded_asset!(app, "restir_gi.wgsl");
        embedded_asset!(app, "specular_gi.wgsl");
        load_shader_library!(app, "world_cache_query.wgsl");
        embedded_asset!(app, "world_cache_compact.wgsl");
        embedded_asset!(app, "world_cache_update.wgsl");

        #[cfg(all(feature = "dlss", not(feature = "force_disable_dlss")))]
        embedded_asset!(app, "resolve_dlss_rr_textures.wgsl");

        app.insert_resource(DefaultOpaqueRendererMethod::deferred());
    }

    fn finish(&self, app: &mut App) {
        let render_app = app.sub_app_mut(RenderApp);

        let render_device = render_app.world().resource::<RenderDevice>();
        let features = render_device.features();
        if !features.contains(SolariPlugins::required_wgpu_features()) {
            warn!(
                "SolariLightingPlugin not loaded. GPU lacks support for required features: {:?}.",
                SolariPlugins::required_wgpu_features().difference(features)
            );
            return;
        }

        render_app
            .add_systems(ExtractSchedule, extract_solari_lighting)
            .add_systems(
                Render,
                prepare_solari_lighting_resources.in_set(RenderSystems::PrepareResources),
            )
            .add_render_graph_node::<ViewNodeRunner<SolariLightingNode>>(
                Core3d,
                node::graph::SolariLightingNode,
            )
            .add_render_graph_edges(
                Core3d,
                (
                    Node3d::EndPrepasses,
                    node::graph::SolariLightingNode,
                    Node3d::EndMainPass,
                ),
            );
    }
}

/// A component for a 3d camera entity to enable the Solari raytraced lighting system.
///
/// Must be used with `CameraMainTextureUsages::default().with(TextureUsages::STORAGE_BINDING)`, and
/// `Msaa::Off`.
#[derive(Component, Reflect, Clone)]
#[reflect(Component, Default, Clone)]
#[require(Hdr, DeferredPrepass, DepthPrepass, MotionVectorPrepass)]
pub struct SolariLighting {
    /// Set to true to delete the saved temporal history (past frames).
    ///
    /// Useful for preventing ghosting when the history is no longer
    /// representative of the current frame, such as in sudden camera cuts.
    ///
    /// After setting this to true, it will automatically be toggled
    /// back to false at the end of the frame.
    pub reset: bool,
}

impl Default for SolariLighting {
    fn default() -> Self {
        Self {
            reset: true, // No temporal history on the first frame
        }
    }
}<|MERGE_RESOLUTION|>--- conflicted
+++ resolved
@@ -32,13 +32,8 @@
 
 impl Plugin for SolariLightingPlugin {
     fn build(&self, app: &mut App) {
-<<<<<<< HEAD
+        load_shader_library!(app, "gbuffer_utils.wgsl");
         embedded_asset!(app, "shade_di.wgsl");
-=======
-        load_shader_library!(app, "gbuffer_utils.wgsl");
-        load_shader_library!(app, "presample_light_tiles.wgsl");
-        embedded_asset!(app, "restir_di.wgsl");
->>>>>>> a50cd8d3
         embedded_asset!(app, "restir_gi.wgsl");
         embedded_asset!(app, "specular_gi.wgsl");
         load_shader_library!(app, "world_cache_query.wgsl");
