--- conflicted
+++ resolved
@@ -90,15 +90,9 @@
     return calculate_light_contribution(sample_light(rng, light_id), ray_origin, origin_world_normal);
 }
 
-<<<<<<< HEAD
 fn hit_random_light_pdf(hit: ResolvedRayHitFull) -> f32 {
     let light_count = arrayLength(&light_sources);
     return 1.0 / (hit.triangle_area * f32(hit.triangle_count) * f32(light_count));
-=======
-fn random_emissive_light_pdf(hit: ResolvedRayHitFull) -> f32 {
-    let light_count = arrayLength(&light_sources);
-    return 1.0 / (f32(light_count) * f32(hit.triangle_count) * hit.triangle_area);
->>>>>>> 46b2a98c
 }
 
 fn select_random_light(rng: ptr<function, u32>) -> u32 {
@@ -187,17 +181,7 @@
 
     let radiance = light_sample.radiance * cos_theta_origin * (cos_theta_light / light_distance_squared);
 
-<<<<<<< HEAD
     return LightContribution(light_sample.light_id, light_sample.world_position, radiance, light_sample.inverse_pdf, wi);
-=======
-    return LightContribution(radiance, resolved_light_sample.inverse_pdf, wi, resolved_light_sample.world_position.w == 1.0);
-}
-
-fn resolve_and_calculate_light_contribution(light_sample: LightSample, ray_origin: vec3<f32>, origin_world_normal: vec3<f32>) -> LightContributionNoPdf {
-    let resolved_light_sample = resolve_light_sample(light_sample, light_sources[light_sample.light_id >> 16u]);
-    let light_contribution = calculate_resolved_light_contribution(resolved_light_sample, ray_origin, origin_world_normal);
-    return LightContributionNoPdf(light_contribution.radiance, light_contribution.wi);
->>>>>>> 46b2a98c
 }
 
 fn trace_light_visibility(ray_origin: vec3<f32>, light_sample_world_position: vec4<f32>) -> f32 {
