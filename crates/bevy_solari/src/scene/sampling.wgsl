#define_import_path bevy_solari::sampling

<<<<<<< HEAD
#import bevy_pbr::lighting::D_GGX
#import bevy_pbr::utils::{rand_f, rand_vec2f, rand_range_u}
#import bevy_render::maths::{PI, PI_2}
#import bevy_solari::brdf::evaluate_brdf
#import bevy_solari::scene_bindings::{trace_ray, RAY_T_MIN, RAY_T_MAX, light_sources, directional_lights, LIGHT_SOURCE_KIND_DIRECTIONAL, resolve_triangle_data_full, ResolvedMaterial}
=======
#import bevy_pbr::utils::{rand_f, rand_vec2f, rand_u, rand_range_u}
#import bevy_render::maths::{PI, PI_2, orthonormalize}
#import bevy_solari::scene_bindings::{trace_ray, RAY_T_MIN, RAY_T_MAX, light_sources, directional_lights, LightSource, LIGHT_SOURCE_KIND_DIRECTIONAL, resolve_triangle_data_full}
>>>>>>> aefcddf2

// https://www.realtimerendering.com/raytracinggems/unofficial_RayTracingGems_v1.9.pdf#0004286901.INDD%3ASec28%3A303
fn sample_cosine_hemisphere(normal: vec3<f32>, rng: ptr<function, u32>) -> vec3<f32> {
    let cos_theta = 1.0 - 2.0 * rand_f(rng);
    let phi = PI_2 * rand_f(rng);
    let sin_theta = sqrt(max(1.0 - cos_theta * cos_theta, 0.0));
    let x = normal.x + sin_theta * cos(phi);
    let y = normal.y + sin_theta * sin(phi);
    let z = normal.z + cos_theta;
    return vec3(x, y, z);
}

// https://www.pbr-book.org/3ed-2018/Monte_Carlo_Integration/2D_Sampling_with_Multidimensional_Transformations#UniformlySamplingaHemisphere
fn sample_uniform_hemisphere(normal: vec3<f32>, rng: ptr<function, u32>) -> vec3<f32> {
    let cos_theta = rand_f(rng);
    let phi = PI_2 * rand_f(rng);
    let sin_theta = sqrt(max(1.0 - cos_theta * cos_theta, 0.0));
    let x = sin_theta * cos(phi);
    let y = sin_theta * sin(phi);
    let z = cos_theta;
    return orthonormalize(normal) * vec3(x, y, z);
}

// https://gpuopen.com/download/Bounded_VNDF_Sampling_for_Smith-GGX_Reflections.pdf (Listing 1)
fn sample_ggx_vndf(wi_tangent: vec3<f32>, roughness: f32, rng: ptr<function, u32>) -> vec3<f32> {
    let i = wi_tangent;
    let rand = rand_vec2f(rng);
    let i_std = normalize(vec3(i.xy * roughness, i.z));
    let phi = 2.0 * PI * rand.x;
    let a = roughness;
    let s = 1.0 + length(vec2(i.xy));
    let a2 = a * a;
    let s2 = s * s;
    let k = (1.0 - a2) * s2 / (s2 + a2 * i.z * i.z);
    let b = select(i_std.z, k * i_std.z, i.z > 0.0);
    let z = fma(1.0 - rand.y, 1.0 + b, -b);
    let sin_theta = sqrt(saturate(1.0 - z * z));
    let o_std = vec3(sin_theta * cos(phi), sin_theta * sin(phi), z);
    let m_std = i_std + o_std;
    let m = normalize(vec3(m_std.xy * roughness, m_std.z));
    return 2.0 * dot(i, m) * m - i;
}

// https://gpuopen.com/download/Bounded_VNDF_Sampling_for_Smith-GGX_Reflections.pdf (Listing 2)
fn ggx_vndf_pdf(wi_tangent: vec3<f32>, wo_tangent: vec3<f32>, roughness: f32) -> f32 {
    let i = wi_tangent;
    let o = wo_tangent;
    let m = normalize(i + o);
    let ndf = D_GGX(roughness, saturate(m.z));
    let ai = roughness * i.xy;
    let len2 = dot(ai, ai);
    let t = sqrt(len2 + i.z * i.z);
    if i.z >= 0.0 {
        let a = roughness;
        let s = 1.0 + length(i.xy);
        let a2 = a * a;
        let s2 = s * s;
        let k = (1.0 - a2) * s2 / (s2 + a2 * i.z * i.z);
        return ndf / (2.0 * (k * i.z + t));
    }
    return ndf * (t - i.z) / (2.0 * len2);
}

// https://www.realtimerendering.com/raytracinggems/unofficial_RayTracingGems_v1.9.pdf#0004286901.INDD%3ASec19%3A294
fn sample_disk(disk_radius: f32, rng: ptr<function, u32>) -> vec2<f32> {
    let ab = 2.0 * rand_vec2f(rng) - 1.0;
    let a = ab.x;
    var b = ab.y;
    if (b == 0.0) { b = 1.0; }

    var phi: f32;
    var r: f32;
    if (a * a > b * b) {
        r = disk_radius * a;
        phi = (PI / 4.0) * (b / a);
    } else {
        r = disk_radius * b;
        phi = (PI / 2.0) - (PI / 4.0) * (a / b);
    }

    let x = r * cos(phi);
    let y = r * sin(phi);
    return vec2(x, y);
}

struct LightSample {
    light_id: u32,
    seed: u32,
}

struct ResolvedLightSample {
    world_position: vec4<f32>,
    world_normal: vec3<f32>,
    radiance: vec3<f32>,
    inverse_pdf: f32,
}

<<<<<<< HEAD
fn sample_random_light(ray_origin: vec3<f32>, origin_world_normal: vec3<f32>, wo: vec3<f32>, material: ResolvedMaterial, rng: ptr<function, u32>) -> SampleRandomLightResult {
    let light_sample = generate_random_light_sample(rng);
    let light_contribution = calculate_light_contribution(light_sample, ray_origin, origin_world_normal, wo, material);
    let visibility = trace_light_visibility(light_sample, ray_origin);
    return SampleRandomLightResult(light_contribution.radiance * visibility, light_contribution.inverse_pdf);
=======
struct LightContribution {
    radiance: vec3<f32>,
    inverse_pdf: f32,
    wi: vec3<f32>,
>>>>>>> aefcddf2
}

struct LightContributionNoPdf {
    radiance: vec3<f32>,
    wi: vec3<f32>,
}

struct GenerateRandomLightSampleResult {
    light_sample: LightSample,
    resolved_light_sample: ResolvedLightSample,
}

fn sample_random_light(ray_origin: vec3<f32>, origin_world_normal: vec3<f32>, rng: ptr<function, u32>) -> LightContribution {
    let sample = generate_random_light_sample(rng);
    var light_contribution = calculate_resolved_light_contribution(sample.resolved_light_sample, ray_origin, origin_world_normal);
    light_contribution.radiance *= trace_light_visibility(ray_origin, sample.resolved_light_sample.world_position);
    return light_contribution;
}

fn generate_random_light_sample(rng: ptr<function, u32>) -> GenerateRandomLightSampleResult {
    let light_count = arrayLength(&light_sources);
    let light_id = rand_range_u(light_count, rng);

    let light_source = light_sources[light_id];

    var triangle_id = 0u;
    if light_source.kind != LIGHT_SOURCE_KIND_DIRECTIONAL {
        let triangle_count = light_source.kind >> 1u;
        triangle_id = rand_range_u(triangle_count, rng);
    }

<<<<<<< HEAD
    return LightSample(vec2(light_id, triangle_id), random);
}

fn calculate_light_contribution(light_sample: LightSample, ray_origin: vec3<f32>, origin_world_normal: vec3<f32>, wo: vec3<f32>, material: ResolvedMaterial) -> LightContribution {
    let light_id = light_sample.light_id.x;
    let light_source = light_sources[light_id];

    var light_contribution: LightContribution;
    if light_source.kind == LIGHT_SOURCE_KIND_DIRECTIONAL {
        light_contribution = calculate_directional_light_contribution(light_sample, light_source.id, origin_world_normal, wo, material);
    } else {
        let triangle_count = light_source.kind >> 1u;
        light_contribution = calculate_emissive_mesh_contribution(light_sample, light_source.id, triangle_count, ray_origin, origin_world_normal, wo, material);
    }
=======
    let seed = rand_u(rng);
    let light_sample = LightSample((light_id << 16u) | triangle_id, seed);
>>>>>>> aefcddf2

    var resolved_light_sample = resolve_light_sample(light_sample, light_source);
    resolved_light_sample.inverse_pdf *= f32(light_count);

    return GenerateRandomLightSampleResult(light_sample, resolved_light_sample);
}

<<<<<<< HEAD
fn calculate_directional_light_contribution(light_sample: LightSample, directional_light_id: u32, origin_world_normal: vec3<f32>, wo: vec3<f32>, material: ResolvedMaterial) -> LightContribution {
    let directional_light = directional_lights[directional_light_id];
=======
fn resolve_light_sample(light_sample: LightSample, light_source: LightSource) -> ResolvedLightSample {
    if light_source.kind == LIGHT_SOURCE_KIND_DIRECTIONAL {
        let directional_light = directional_lights[light_source.id];
>>>>>>> aefcddf2

#ifdef DIRECTIONAL_LIGHT_SOFT_SHADOWS
        // Sample a random direction within a cone whose base is the sun approximated as a disk
        // https://www.realtimerendering.com/raytracinggems/unofficial_RayTracingGems_v1.9.pdf#0004286901.INDD%3ASec30%3A305
        var rng = light_sample.seed;
        let random = rand_vec2f(&rng);
        let cos_theta = (1.0 - random.x) + random.x * directional_light.cos_theta_max;
        let sin_theta = sqrt(1.0 - cos_theta * cos_theta);
        let phi = random.y * PI_2;
        let x = cos(phi) * sin_theta;
        let y = sin(phi) * sin_theta;
        var direction_to_light = vec3(x, y, cos_theta);

        // Rotate the ray so that the cone it was sampled from is aligned with the light direction
        direction_to_light = orthonormalize(directional_light.direction_to_light) * direction_to_light;
#else
        let direction_to_light = directional_light.direction_to_light;
#endif

<<<<<<< HEAD
    let cos_theta_origin = saturate(dot(ray_direction, origin_world_normal));
    let radiance = directional_light.luminance * cos_theta_origin;

    let brdf = evaluate_brdf(origin_world_normal, wo, ray_direction, material);

    return LightContribution(radiance * brdf, directional_light.inverse_pdf);
}

fn calculate_emissive_mesh_contribution(light_sample: LightSample, instance_id: u32, triangle_count: u32, ray_origin: vec3<f32>, origin_world_normal: vec3<f32>, wo: vec3<f32>, material: ResolvedMaterial) -> LightContribution {
    let barycentrics = triangle_barycentrics(light_sample.random);
    let triangle_id = light_sample.light_id.y;

    let triangle_data = resolve_triangle_data_full(instance_id, triangle_id, barycentrics);
=======
        return ResolvedLightSample(
            vec4(direction_to_light, 0.0),
            -direction_to_light,
            directional_light.luminance,
            directional_light.inverse_pdf,
        );
    } else {
        let triangle_count = light_source.kind >> 1u;
        let triangle_id = light_sample.light_id & 0xFFFFu;
        let barycentrics = triangle_barycentrics(light_sample.seed);
        let triangle_data = resolve_triangle_data_full(light_source.id, triangle_id, barycentrics);

        return ResolvedLightSample(
            vec4(triangle_data.world_position, 1.0),
            triangle_data.world_normal,
            triangle_data.material.emissive.rgb,
            f32(triangle_count) * triangle_data.triangle_area,
        );
    }
}

fn calculate_resolved_light_contribution(resolved_light_sample: ResolvedLightSample, ray_origin: vec3<f32>, origin_world_normal: vec3<f32>) -> LightContribution {
    let ray = resolved_light_sample.world_position.xyz - (resolved_light_sample.world_position.w * ray_origin);
    let light_distance = length(ray);
    let wi = ray / light_distance;
>>>>>>> aefcddf2

    let cos_theta_origin = saturate(dot(wi, origin_world_normal));
    let cos_theta_light = saturate(dot(-wi, resolved_light_sample.world_normal));
    let light_distance_squared = light_distance * light_distance;

    let radiance = resolved_light_sample.radiance * cos_theta_origin * (cos_theta_light / light_distance_squared);

<<<<<<< HEAD
    let brdf = evaluate_brdf(origin_world_normal, wo, ray_direction, material);

    return LightContribution(radiance * brdf, inverse_pdf);
=======
    return LightContribution(radiance, resolved_light_sample.inverse_pdf, wi);
>>>>>>> aefcddf2
}

fn resolve_and_calculate_light_contribution(light_sample: LightSample, ray_origin: vec3<f32>, origin_world_normal: vec3<f32>) -> LightContributionNoPdf {
    let resolved_light_sample = resolve_light_sample(light_sample, light_sources[light_sample.light_id >> 16u]);
    let light_contribution = calculate_resolved_light_contribution(resolved_light_sample, ray_origin, origin_world_normal);
    return LightContributionNoPdf(light_contribution.radiance, light_contribution.wi);
}

fn trace_light_visibility(ray_origin: vec3<f32>, light_sample_world_position: vec4<f32>) -> f32 {
    var ray_direction = light_sample_world_position.xyz;
    var ray_t_max = RAY_T_MAX;

    if light_sample_world_position.w == 1.0 {
        let ray = ray_direction - ray_origin;
        let dist = length(ray);
        ray_direction = ray / dist;
        ray_t_max = dist - RAY_T_MIN - RAY_T_MIN;
    }

    if ray_t_max < RAY_T_MIN { return 0.0; }

    let ray_hit = trace_ray(ray_origin, ray_direction, RAY_T_MIN, ray_t_max, RAY_FLAG_TERMINATE_ON_FIRST_HIT);
    return f32(ray_hit.kind == RAY_QUERY_INTERSECTION_NONE);
}

fn trace_point_visibility(ray_origin: vec3<f32>, point: vec3<f32>) -> f32 {
    let ray = point - ray_origin;
    let dist = length(ray);
    let ray_direction = ray / dist;

    let ray_t_max = dist - RAY_T_MIN - RAY_T_MIN;
    if ray_t_max < RAY_T_MIN { return 0.0; }

    let ray_hit = trace_ray(ray_origin, ray_direction, RAY_T_MIN, ray_t_max, RAY_FLAG_TERMINATE_ON_FIRST_HIT);
    return f32(ray_hit.kind == RAY_QUERY_INTERSECTION_NONE);
}

// https://www.realtimerendering.com/raytracinggems/unofficial_RayTracingGems_v1.9.pdf#0004286901.INDD%3ASec22%3A297
fn triangle_barycentrics(seed: u32) -> vec3<f32> {
    var rng = seed;
    var barycentrics = rand_vec2f(&rng);
    if barycentrics.x + barycentrics.y > 1.0 { barycentrics = 1.0 - barycentrics; }
    return vec3(1.0 - barycentrics.x - barycentrics.y, barycentrics);
}<|MERGE_RESOLUTION|>--- conflicted
+++ resolved
@@ -1,16 +1,9 @@
 #define_import_path bevy_solari::sampling
 
-<<<<<<< HEAD
 #import bevy_pbr::lighting::D_GGX
-#import bevy_pbr::utils::{rand_f, rand_vec2f, rand_range_u}
-#import bevy_render::maths::{PI, PI_2}
-#import bevy_solari::brdf::evaluate_brdf
-#import bevy_solari::scene_bindings::{trace_ray, RAY_T_MIN, RAY_T_MAX, light_sources, directional_lights, LIGHT_SOURCE_KIND_DIRECTIONAL, resolve_triangle_data_full, ResolvedMaterial}
-=======
 #import bevy_pbr::utils::{rand_f, rand_vec2f, rand_u, rand_range_u}
 #import bevy_render::maths::{PI, PI_2, orthonormalize}
 #import bevy_solari::scene_bindings::{trace_ray, RAY_T_MIN, RAY_T_MAX, light_sources, directional_lights, LightSource, LIGHT_SOURCE_KIND_DIRECTIONAL, resolve_triangle_data_full}
->>>>>>> aefcddf2
 
 // https://www.realtimerendering.com/raytracinggems/unofficial_RayTracingGems_v1.9.pdf#0004286901.INDD%3ASec28%3A303
 fn sample_cosine_hemisphere(normal: vec3<f32>, rng: ptr<function, u32>) -> vec3<f32> {
@@ -108,18 +101,10 @@
     inverse_pdf: f32,
 }
 
-<<<<<<< HEAD
-fn sample_random_light(ray_origin: vec3<f32>, origin_world_normal: vec3<f32>, wo: vec3<f32>, material: ResolvedMaterial, rng: ptr<function, u32>) -> SampleRandomLightResult {
-    let light_sample = generate_random_light_sample(rng);
-    let light_contribution = calculate_light_contribution(light_sample, ray_origin, origin_world_normal, wo, material);
-    let visibility = trace_light_visibility(light_sample, ray_origin);
-    return SampleRandomLightResult(light_contribution.radiance * visibility, light_contribution.inverse_pdf);
-=======
 struct LightContribution {
     radiance: vec3<f32>,
     inverse_pdf: f32,
     wi: vec3<f32>,
->>>>>>> aefcddf2
 }
 
 struct LightContributionNoPdf {
@@ -151,25 +136,8 @@
         triangle_id = rand_range_u(triangle_count, rng);
     }
 
-<<<<<<< HEAD
-    return LightSample(vec2(light_id, triangle_id), random);
-}
-
-fn calculate_light_contribution(light_sample: LightSample, ray_origin: vec3<f32>, origin_world_normal: vec3<f32>, wo: vec3<f32>, material: ResolvedMaterial) -> LightContribution {
-    let light_id = light_sample.light_id.x;
-    let light_source = light_sources[light_id];
-
-    var light_contribution: LightContribution;
-    if light_source.kind == LIGHT_SOURCE_KIND_DIRECTIONAL {
-        light_contribution = calculate_directional_light_contribution(light_sample, light_source.id, origin_world_normal, wo, material);
-    } else {
-        let triangle_count = light_source.kind >> 1u;
-        light_contribution = calculate_emissive_mesh_contribution(light_sample, light_source.id, triangle_count, ray_origin, origin_world_normal, wo, material);
-    }
-=======
     let seed = rand_u(rng);
     let light_sample = LightSample((light_id << 16u) | triangle_id, seed);
->>>>>>> aefcddf2
 
     var resolved_light_sample = resolve_light_sample(light_sample, light_source);
     resolved_light_sample.inverse_pdf *= f32(light_count);
@@ -177,14 +145,9 @@
     return GenerateRandomLightSampleResult(light_sample, resolved_light_sample);
 }
 
-<<<<<<< HEAD
-fn calculate_directional_light_contribution(light_sample: LightSample, directional_light_id: u32, origin_world_normal: vec3<f32>, wo: vec3<f32>, material: ResolvedMaterial) -> LightContribution {
-    let directional_light = directional_lights[directional_light_id];
-=======
 fn resolve_light_sample(light_sample: LightSample, light_source: LightSource) -> ResolvedLightSample {
     if light_source.kind == LIGHT_SOURCE_KIND_DIRECTIONAL {
         let directional_light = directional_lights[light_source.id];
->>>>>>> aefcddf2
 
 #ifdef DIRECTIONAL_LIGHT_SOFT_SHADOWS
         // Sample a random direction within a cone whose base is the sun approximated as a disk
@@ -204,21 +167,6 @@
         let direction_to_light = directional_light.direction_to_light;
 #endif
 
-<<<<<<< HEAD
-    let cos_theta_origin = saturate(dot(ray_direction, origin_world_normal));
-    let radiance = directional_light.luminance * cos_theta_origin;
-
-    let brdf = evaluate_brdf(origin_world_normal, wo, ray_direction, material);
-
-    return LightContribution(radiance * brdf, directional_light.inverse_pdf);
-}
-
-fn calculate_emissive_mesh_contribution(light_sample: LightSample, instance_id: u32, triangle_count: u32, ray_origin: vec3<f32>, origin_world_normal: vec3<f32>, wo: vec3<f32>, material: ResolvedMaterial) -> LightContribution {
-    let barycentrics = triangle_barycentrics(light_sample.random);
-    let triangle_id = light_sample.light_id.y;
-
-    let triangle_data = resolve_triangle_data_full(instance_id, triangle_id, barycentrics);
-=======
         return ResolvedLightSample(
             vec4(direction_to_light, 0.0),
             -direction_to_light,
@@ -244,7 +192,6 @@
     let ray = resolved_light_sample.world_position.xyz - (resolved_light_sample.world_position.w * ray_origin);
     let light_distance = length(ray);
     let wi = ray / light_distance;
->>>>>>> aefcddf2
 
     let cos_theta_origin = saturate(dot(wi, origin_world_normal));
     let cos_theta_light = saturate(dot(-wi, resolved_light_sample.world_normal));
@@ -252,13 +199,7 @@
 
     let radiance = resolved_light_sample.radiance * cos_theta_origin * (cos_theta_light / light_distance_squared);
 
-<<<<<<< HEAD
-    let brdf = evaluate_brdf(origin_world_normal, wo, ray_direction, material);
-
-    return LightContribution(radiance * brdf, inverse_pdf);
-=======
     return LightContribution(radiance, resolved_light_sample.inverse_pdf, wi);
->>>>>>> aefcddf2
 }
 
 fn resolve_and_calculate_light_contribution(light_sample: LightSample, ray_origin: vec3<f32>, origin_world_normal: vec3<f32>) -> LightContributionNoPdf {
