[package]
name = "bevy_solari"
version = "0.17.0-dev"
edition = "2024"
description = "Provides raytraced lighting for Bevy Engine"
homepage = "https://bevy.org"
repository = "https://github.com/bevyengine/bevy"
license = "MIT OR Apache-2.0"
keywords = ["bevy"]

[dependencies]
# bevy
bevy_app = { path = "../bevy_app", version = "0.17.0-dev" }
bevy_asset = { path = "../bevy_asset", version = "0.17.0-dev" }
bevy_camera = { path = "../bevy_camera", version = "0.17.0-dev" }
bevy_color = { path = "../bevy_color", version = "0.17.0-dev" }
bevy_core_pipeline = { path = "../bevy_core_pipeline", version = "0.17.0-dev" }
bevy_derive = { path = "../bevy_derive", version = "0.17.0-dev" }
bevy_diagnostic = { path = "../bevy_diagnostic", version = "0.17.0-dev" }
bevy_ecs = { path = "../bevy_ecs", version = "0.17.0-dev" }
<<<<<<< HEAD
bevy_gizmos = { path = "../bevy_gizmos", version = "0.17.0-dev" }
=======
bevy_shader = { path = "../bevy_shader", version = "0.17.0-dev" }
>>>>>>> 95f2a82b
bevy_math = { path = "../bevy_math", version = "0.17.0-dev" }
bevy_mesh = { path = "../bevy_mesh", version = "0.17.0-dev" }
bevy_pbr = { path = "../bevy_pbr", version = "0.17.0-dev" }
bevy_platform = { path = "../bevy_platform", version = "0.17.0-dev", default-features = false, features = [
  "std",
] }
bevy_reflect = { path = "../bevy_reflect", version = "0.17.0-dev" }
bevy_render = { path = "../bevy_render", version = "0.17.0-dev" }
bevy_image = { path = "../bevy_image", version = "0.17.0-dev" }
bevy_utils = { path = "../bevy_utils", version = "0.17.0-dev" }
bevy_transform = { path = "../bevy_transform", version = "0.17.0-dev" }

# other
bytemuck = { version = "1" }
derive_more = { version = "2", default-features = false, features = ["from"] }
tracing = { version = "0.1", default-features = false, features = ["std"] }

[lints]
workspace = true

[package.metadata.docs.rs]
rustdoc-args = ["-Zunstable-options", "--generate-link-to-definition"]
all-features = true<|MERGE_RESOLUTION|>--- conflicted
+++ resolved
@@ -18,11 +18,8 @@
 bevy_derive = { path = "../bevy_derive", version = "0.17.0-dev" }
 bevy_diagnostic = { path = "../bevy_diagnostic", version = "0.17.0-dev" }
 bevy_ecs = { path = "../bevy_ecs", version = "0.17.0-dev" }
-<<<<<<< HEAD
 bevy_gizmos = { path = "../bevy_gizmos", version = "0.17.0-dev" }
-=======
 bevy_shader = { path = "../bevy_shader", version = "0.17.0-dev" }
->>>>>>> 95f2a82b
 bevy_math = { path = "../bevy_math", version = "0.17.0-dev" }
 bevy_mesh = { path = "../bevy_mesh", version = "0.17.0-dev" }
 bevy_pbr = { path = "../bevy_pbr", version = "0.17.0-dev" }
